--- conflicted
+++ resolved
@@ -116,13 +116,8 @@
 
 		<p>You can use named parameters and regexes within your URL just like normal:</p>
 
-<<<<<<< HEAD
-		<pre><code>array(
-    'blog/(:any)' => array(array('GET', 'blog/show/$1')),
-=======
         <pre><code>'routes' => array(
     'blog/(:any)' => array(array('GET', new Route('blog/show/$1'))),
->>>>>>> d0ed1a69
 ),</code></pre>
 
 
