<?php
/**
 * Fuel is a fast, lightweight, community driven PHP 5.4+ framework.
 *
 * @package    Fuel
<<<<<<< HEAD
 * @version    1.8.1
 * @author     Fuel Development Team
 * @license    MIT License
 * @copyright  2010 - 2018 Fuel Development Team
 * @link       http://fuelphp.com
=======
 * @version    1.9-dev
 * @author     Fuel Development Team
 * @license    MIT License
 * @copyright  2010 - 2018 Fuel Development Team
 * @link       https://fuelphp.com
>>>>>>> 52089d18
 */

/**
 * -----------------------------------------------------------------------------
 *  [!] NOTICE
 * -----------------------------------------------------------------------------
 *
 *  If you need to make modifications to the default configuration,
 *  copy this file to your 'app/config' folder, and make them in there.
 *
 *  This will allow you to upgrade FuelPHP without losing your custom config.
 *
 */

return array(
	/**
	 * -------------------------------------------------------------------------
	 *  Initialization
	 * -------------------------------------------------------------------------
	 *
	 *  Set to false to prevent the default session from being automatically
	 *  created and started when accessing the Session class.
	 *
	 *  [!] WARNING:
	 *
	 *  If you set this to false, your session may expire prematurely as it is
	 *  no longer automatically updated on every page load when you load
	 *  or autoload the Session class.
	 *
	 */

	'auto_initialize' => true,

	/**
	 * -------------------------------------------------------------------------
	 *  Start Options
	 * -------------------------------------------------------------------------
	 *
	 *  Set to false to prevent manually created session instances from being
	 *  autostarted when they are created.
	 *
	 */

	'auto_start' => true,

	/**
	 * -------------------------------------------------------------------------
	 *  Driver
	 * -------------------------------------------------------------------------
	 *
	 *  If no session type is requested, use 'cookie' as the default value.
	 *
	 */

	'driver' => 'cookie',

	/**
	 * -------------------------------------------------------------------------
	 *  IP Address Checking
	 * -------------------------------------------------------------------------
	 *
	 *  Check for an IP address match after loading the cookie.
	 *
	 */

	'match_ip' => false,

	/**
	 * -------------------------------------------------------------------------
	 *  User Agent Checking
	 * -------------------------------------------------------------------------
	 *
	 *  Check for an User Agent match after loading the cookie.
	 *
	 */

	'match_ua' => true,

	/**
	 * -------------------------------------------------------------------------
	 *  Cookie
	 * -------------------------------------------------------------------------
	 *
	 */

<<<<<<< HEAD
	// set it to false to prevent the default session from being automatically created and started when accessing the
	// Session class. Note that if you no, your session may expire prematurely as it is no longer automatically updated
	// on every page load when you (auto) load the Session class!
	'auto_initialize'	=> true,

	// set it to false to prevent manually created session instances from being autostarted when they are created
	'auto_start'		=> true,

	// if no session type is requested, use the default
	'driver'			=> 'cookie',
=======
	'cookie_domain'    => '',
	'cookie_path'      => '/',
	'cookie_http_only' => null,

	/**
	 * -------------------------------------------------------------------------
	 *  Cookie - Security
	 * -------------------------------------------------------------------------
	 *
	 *  Whether securing the cookie with encryption or not.
	 *
	 */
>>>>>>> 52089d18

	'encrypt_cookie' => true,

	/**
	 * -------------------------------------------------------------------------
	 *  Cookie - Expiration Options
	 * -------------------------------------------------------------------------
	 *
	 *  Whether the session expires when the browser is closed.
	 *
	 */

	'expire_on_close' => false,

	/**
	 * -------------------------------------------------------------------------
	 *  Cookie - Expiration Time
	 * -------------------------------------------------------------------------
	 *
	 *  Cookie expiration in seconds.
	 *
	 *  If 'expiration_time' less than or equal 0, it means the cookie will be
	 *  expired in 2 years.
	 *
	 */

	'expiration_time' => 7200,

	/**
	 * -------------------------------------------------------------------------
	 *  Rotation
	 * -------------------------------------------------------------------------
	 *
	 *  Session ID rotation time.
	 *
	 *  Set to false to disable rotation.
	 *
	 */

	'rotation_time' => 300,

	/**
	 * -------------------------------------------------------------------------
	 *  Flash Data - ID
	 * -------------------------------------------------------------------------
	 *
	 *  Default ID for flash variables.
	 *
	 */

	'flash_id' => 'flash',

	/**
	 * -------------------------------------------------------------------------
	 *  Flash Data - Expiration
	 * -------------------------------------------------------------------------
	 *
	 *  If false, expire flash values only after it's used.
	 *
	 */

	'flash_auto_expire' => true,

	/**
	 * -------------------------------------------------------------------------
	 *  Flash Data - Behavior
	 * -------------------------------------------------------------------------
	 *
	 *  If true, a 'get_flash()' automatically expires the flash data.
	 *
	 */

	'flash_expire_after_get' => true,

	/**
	 * -------------------------------------------------------------------------
	 *  Compatibility - Cookies Support
	 * -------------------------------------------------------------------------
	 *
	 *  For requests that don't support cookies (i.e. flash), use this
	 *  POST variable to pass the cookie to the session driver.
	 *
	 */

	'post_cookie_name' => '',

	/**
	 * -------------------------------------------------------------------------
	 *  Compatibility - Cookies Options
	 * -------------------------------------------------------------------------
	 *
	 *  For requests in which you don't want to use cookies, use an HTTP header
	 *  by this name to pass the cookie to the session driver.
	 *
	 */

	'http_header_name' => 'Session-Id',

	/**
	 * -------------------------------------------------------------------------
	 *  Compatibility - Response
	 * -------------------------------------------------------------------------
	 *
	 *  If false, no cookie will be added to the response to the client.
	 *
	 */

	'enable_cookie' => true,

	/**
	 * -------------------------------------------------------------------------
	 *  Compatibility - Integration
	 * -------------------------------------------------------------------------
	 *
	 *  If true, session data will be synced with PHP's native '$_SESSION',
	 *  to allow easier integration of third-party components.
	 *
	 */

	'native_emulation' => false,

	/**
	 * -------------------------------------------------------------------------
	 *  [!] NOTICE
	 * -------------------------------------------------------------------------
	 *
	 *  Below are specific driver configurations.
	 *
	 *  To override a global setting, just add it to the driver config
	 *  with a different value.
	 *
	 */

	/**
	 * -------------------------------------------------------------------------
	 *  Configurations - Cookie Based
	 * -------------------------------------------------------------------------
	 *
	 *  Special configuration settings for cookie based sessions.
	 *
	 */

	'cookie' => array(
		'cookie_name' => 'fuelcid',
	),

	/**
	 * -------------------------------------------------------------------------
	 *  Configurations - File Based
	 * -------------------------------------------------------------------------
	 *
	 *  Special configuration settings for file based sessions.
	 *
	 */

	'file' => array(
		'cookie_name' => 'fuelfid',

		/**
		 * ---------------------------------------------------------------------
		 *  Storage Path
		 * ---------------------------------------------------------------------
		 *
		 *  Path where the session files should be stored.
		 *
		 */

		'path' => '/tmp',

		/**
		 * ---------------------------------------------------------------------
		 *  Garbage Collection
		 * ---------------------------------------------------------------------
		 *
		 *  Probability % (between 0 and 100) for garbage collection.
		 *
		 */

		'gc_probability' => 5,
	),

	/**
	 * -------------------------------------------------------------------------
	 *  Configurations - Memcached Based
	 * -------------------------------------------------------------------------
	 *
	 *  Special configuration settings for memcached based sessions.
	 *
	 */

	'memcached' => array(
		'cookie_name' => 'fuelmid',

		/**
		 * ---------------------------------------------------------------------
		 *  Server
		 * ---------------------------------------------------------------------
		 *
		 *  Servers and portnumbers that run the memcached service.
		 *
		 */

		'servers' => array(
			'default' => array(
				'host'   => '127.0.0.1',
				'port'   => 11211,
				'weight' => 100
			),
		),
	),

	/**
	 * -------------------------------------------------------------------------
	 *  Configurations - Database Based
	 * -------------------------------------------------------------------------
	 *
	 *  Special configuration settings for database based sessions.
	 *
	 */

	'db' => array(
		'cookie_name' => 'fueldid',

		/**
		 * ---------------------------------------------------------------------
		 *  Database Name
		 * ---------------------------------------------------------------------
		 *
		 *  Name of the database (as configured in config/db.php).
		 *
		 */

		'database' => null,

		/**
		 * ---------------------------------------------------------------------
		 *  Table Name
		 * ---------------------------------------------------------------------
		 *
		 *  Name of the session table.
		 *
		 */

		'table' => 'sessions',

		/**
		 * ---------------------------------------------------------------------
		 *  Garbage Collection
		 * ---------------------------------------------------------------------
		 *
		 *  Probability % (between 0 and 100) for garbage collection.
		 *
		 */

		'gc_probability' => 5,
	),

	// specific configuration settings for redis based sessions
	/**
	 * -------------------------------------------------------------------------
	 *  Configurations - Redis Based
	 * -------------------------------------------------------------------------
	 *
	 *  Special configuration settings for Redis based sessions.
	 *
	 */

	'redis' => array(
		'cookie_name' => 'fuelrid',

		/**
		 * ---------------------------------------------------------------------
		 *  Database Name
		 * ---------------------------------------------------------------------
		 *
		 *  Name of the Redis database to use (as configured in config/db.php).
		 *
		 */

		'database' => 'default',
	),
);<|MERGE_RESOLUTION|>--- conflicted
+++ resolved
@@ -3,19 +3,11 @@
  * Fuel is a fast, lightweight, community driven PHP 5.4+ framework.
  *
  * @package    Fuel
-<<<<<<< HEAD
  * @version    1.8.1
  * @author     Fuel Development Team
  * @license    MIT License
  * @copyright  2010 - 2018 Fuel Development Team
- * @link       http://fuelphp.com
-=======
- * @version    1.9-dev
- * @author     Fuel Development Team
- * @license    MIT License
- * @copyright  2010 - 2018 Fuel Development Team
  * @link       https://fuelphp.com
->>>>>>> 52089d18
  */
 
 /**
@@ -101,18 +93,6 @@
 	 *
 	 */
 
-<<<<<<< HEAD
-	// set it to false to prevent the default session from being automatically created and started when accessing the
-	// Session class. Note that if you no, your session may expire prematurely as it is no longer automatically updated
-	// on every page load when you (auto) load the Session class!
-	'auto_initialize'	=> true,
-
-	// set it to false to prevent manually created session instances from being autostarted when they are created
-	'auto_start'		=> true,
-
-	// if no session type is requested, use the default
-	'driver'			=> 'cookie',
-=======
 	'cookie_domain'    => '',
 	'cookie_path'      => '/',
 	'cookie_http_only' => null,
@@ -125,7 +105,6 @@
 	 *  Whether securing the cookie with encryption or not.
 	 *
 	 */
->>>>>>> 52089d18
 
 	'encrypt_cookie' => true,
 
