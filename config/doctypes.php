<?php
/**
 * Fuel is a fast, lightweight, community driven PHP 5.4+ framework.
 *
 * @package    Fuel
<<<<<<< HEAD
 * @version    1.8.1
 * @author     Fuel Development Team
 * @license    MIT License
 * @copyright  2010 - 2018 Fuel Development Team
 * @link       http://fuelphp.com
=======
 * @version    1.9-dev
 * @author     Fuel Development Team
 * @license    MIT License
 * @copyright  2010 - 2018 Fuel Development Team
 * @link       https://fuelphp.com
>>>>>>> 52089d18
 */

/**
 * -----------------------------------------------------------------------------
 *  [!] NOTICE
 * -----------------------------------------------------------------------------
 *
 *  If you need to make modifications to the default configuration,
 *  copy this file to your 'app/config' folder, and make them in there.
 *
 *  This will allow you to upgrade FuelPHP without losing your custom config.
 *
 */

return array(
	'xhtml11' => '<!DOCTYPE html PUBLIC "-//W3C//DTD XHTML 1.1//EN" "http://www.w3.org/TR/xhtml11/DTD/xhtml11.dtd">',

	'xhtml1-strict' => '<!DOCTYPE html PUBLIC "-//W3C//DTD XHTML 1.0 Strict//EN" "http://www.w3.org/TR/xhtml1/DTD/xhtml1-strict.dtd">',
	'xhtml1-trans'  => '<!DOCTYPE html PUBLIC "-//W3C//DTD XHTML 1.0 Transitional//EN" "http://www.w3.org/TR/xhtml1/DTD/xhtml1-transitional.dtd">',
	'xhtml1-frame'  => '<!DOCTYPE html PUBLIC "-//W3C//DTD XHTML 1.0 Frameset//EN" "http://www.w3.org/TR/xhtml1/DTD/xhtml1-frameset.dtd">',

	'html5' => '<!DOCTYPE html>',

	'html4-strict' => '<!DOCTYPE HTML PUBLIC "-//W3C//DTD HTML 4.01//EN" "http://www.w3.org/TR/html4/strict.dtd">',
	'html4-trans'  => '<!DOCTYPE HTML PUBLIC "-//W3C//DTD HTML 4.01 Transitional//EN" "http://www.w3.org/TR/html4/loose.dtd">',
	'html4-frame'  => '<!DOCTYPE HTML PUBLIC "-//W3C//DTD HTML 4.01 Frameset//EN" "http://www.w3.org/TR/html4/frameset.dtd">',
);<|MERGE_RESOLUTION|>--- conflicted
+++ resolved
@@ -3,19 +3,11 @@
  * Fuel is a fast, lightweight, community driven PHP 5.4+ framework.
  *
  * @package    Fuel
-<<<<<<< HEAD
  * @version    1.8.1
  * @author     Fuel Development Team
  * @license    MIT License
  * @copyright  2010 - 2018 Fuel Development Team
- * @link       http://fuelphp.com
-=======
- * @version    1.9-dev
- * @author     Fuel Development Team
- * @license    MIT License
- * @copyright  2010 - 2018 Fuel Development Team
  * @link       https://fuelphp.com
->>>>>>> 52089d18
  */
 
 /**
