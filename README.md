--- conflicted
+++ resolved
@@ -4,11 +4,7 @@
 * [Documentation](http://fuelphp.com/docs) and in its own [git repo](https://github.com/fuel/docs)
 * [Bugtracker & feature requests](http://dev.fuelphp.com)
 * [Forums](http://fuelphp.com/forums) for comments, discussion and community support
-<<<<<<< HEAD
-* Version: 1.0.0-dev
-=======
 * Version: 1.0.0-beta1
->>>>>>> 6050d3c9
 
 ## Description
 
