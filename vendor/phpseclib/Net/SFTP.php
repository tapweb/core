--- conflicted
+++ resolved
@@ -1043,28 +1043,6 @@
         }
         return isset($result['size']) ? $result['size'] : -1;
     }
-<<<<<<< HEAD
-
-    /**
-     * Save files / directories to cache
-     *
-     * @param String $path
-     * @param Mixed $value
-     * @access private
-     */
-    function _update_stat_cache($path, $value)
-    {
-        // preg_replace('#^/|/(?=/)|/$#', '', $dir) == str_replace('//', '/', trim($path, '/'))
-        $dirs = explode('/', preg_replace('#^/|/(?=/)|/$#', '', $path));
-
-        $temp = &$this->stat_cache;
-        foreach ($dirs as $dir) {
-            if (!isset($temp[$dir])) {
-                $temp[$dir] = array();
-            }
-            if ($dir == end($dirs)) {
-                $temp[$dir] = $value;
-=======
 
     /**
      * Save files / directories to cache
@@ -1087,7 +1065,6 @@
             if ($i === $max) {
                 $temp[$dir] = $value;
                 break;
->>>>>>> 027727b7
             }
             $temp = &$temp[$dir];
         }
@@ -1105,14 +1082,9 @@
         $dirs = explode('/', preg_replace('#^/|/(?=/)|/$#', '', $path));
 
         $temp = &$this->stat_cache;
-<<<<<<< HEAD
-        foreach ($dirs as $dir) {
-            if ($dir == end($dirs)) {
-=======
         $max = count($dirs) - 1;
         foreach ($dirs as $i=>$dir) {
             if ($i === $max) {
->>>>>>> 027727b7
                 unset($temp[$dir]);
                 return true;
             }
@@ -1302,7 +1274,6 @@
 
     /**
      * Truncates a file to a given length
-<<<<<<< HEAD
      *
      * @param String $filename
      * @param Integer $new_size
@@ -1319,24 +1290,6 @@
     /**
      * Sets access and modification time of file.
      *
-=======
-     *
-     * @param String $filename
-     * @param Integer $new_size
-     * @return Boolean
-     * @access public
-     */
-    function truncate($filename, $new_size)
-    {
-        $attr = pack('N3', NET_SFTP_ATTR_SIZE, $new_size / 4294967296, $new_size); // 4294967296 == 0x100000000 == 1<<32
-
-        return $this->_setstat($filename, $attr, false);
-    }
-
-    /**
-     * Sets access and modification time of file.
-     *
->>>>>>> 027727b7
      * If the file does not exist, it will be created.
      *
      * @param String $filename
@@ -1395,7 +1348,6 @@
      * @param optional Boolean $recursive
      * @return Boolean
      * @access public
-<<<<<<< HEAD
      */
     function chown($filename, $uid, $recursive = false)
     {
@@ -1419,31 +1371,6 @@
      */
     function chgrp($filename, $gid, $recursive = false)
     {
-=======
-     */
-    function chown($filename, $uid, $recursive = false)
-    {
-        // quoting from <http://www.kernel.org/doc/man-pages/online/pages/man2/chown.2.html>,
-        // "if the owner or group is specified as -1, then that ID is not changed"
-        $attr = pack('N3', NET_SFTP_ATTR_UIDGID, $uid, -1);
-
-        return $this->_setstat($filename, $attr, $recursive);
-    }
-
-    /**
-     * Changes file or directory group
-     *
-     * Returns true on success or false on error.
-     *
-     * @param String $filename
-     * @param Integer $gid
-     * @param optional Boolean $recursive
-     * @return Boolean
-     * @access public
-     */
-    function chgrp($filename, $gid, $recursive = false)
-    {
->>>>>>> 027727b7
         $attr = pack('N3', NET_SFTP_ATTR_UIDGID, -1, $gid);
 
         return $this->_setstat($filename, $attr, $recursive);
@@ -1573,11 +1500,7 @@
             return false;
         }
         $i = 0;
-<<<<<<< HEAD
-        $entries = $this->_list($path, true, false);
-=======
         $entries = $this->_list($path, true);
->>>>>>> 027727b7
 
         if ($entries === false) {
             return $this->_setstat($path, $attr, false);
@@ -1589,16 +1512,8 @@
             return false;
         }
 
-<<<<<<< HEAD
-        foreach ($entries as $filename=>$props) {
-            if ($filename == '.' || $filename == '..') {
-                continue;
-            }
-
-=======
         unset($entries['.'], $entries['..']);
         foreach ($entries as $filename=>$props) {
->>>>>>> 027727b7
             if (!isset($props['type'])) {
                 return false;
             }
@@ -1917,26 +1832,6 @@
         }
 
         // http://tools.ietf.org/html/draft-ietf-secsh-filexfer-13#section-8.2.3
-<<<<<<< HEAD
-        if ($mode & NET_SFTP_LOCAL_FILE) {
-            if (!is_file($data)) {
-                user_error("$data is not a valid file");
-                return false;
-            }
-            $fp = @fopen($data, 'rb');
-            if (!$fp) {
-                return false;
-            }
-            $size = filesize($data);
-
-            if ($local_start >= 0) {
-                fseek($fp, $local_start);
-            } elseif ($mode & NET_SFTP_RESUME_START) {
-                // do nothing
-            } else {
-                fseek($fp, $offset);
-            }
-=======
         switch (true) {
             case is_resource($data):
                 $mode = $mode & ~NET_SFTP_LOCAL_FILE;
@@ -1964,7 +1859,6 @@
             } else {
                 fseek($fp, $offset);
             }
->>>>>>> 027727b7
         } else {
             $size = strlen($data);
         }
@@ -1977,11 +1871,7 @@
         $sftp_packet_size-= strlen($handle) + 25;
         $i = 0;
         while ($sent < $size) {
-<<<<<<< HEAD
-            $temp = $mode & NET_SFTP_LOCAL_FILE ? fread($fp, $sftp_packet_size) : substr($data, $sent, $sftp_packet_size);
-=======
             $temp = isset($fp) ? fread($fp, $sftp_packet_size) : substr($data, $sent, $sftp_packet_size);
->>>>>>> 027727b7
             $subtemp = $offset + $sent;
             $packet = pack('Na*N3a*', strlen($handle), $handle, $subtemp / 4294967296, $subtemp, strlen($temp), $temp);
             if (!$this->_send_sftp_packet(NET_SFTP_WRITE, $packet)) {
@@ -2138,21 +2028,14 @@
             }
         }
 
-<<<<<<< HEAD
-=======
         $fclose_check = $local_file !== false && !is_resource($local_file);
 
->>>>>>> 027727b7
         $start = $offset;
         $size = $this->max_sftp_packet < $length || $length < 0 ? $this->max_sftp_packet : $length;
         while (true) {
             $packet = pack('Na*N3', strlen($handle), $handle, $offset / 4294967296, $offset, $size);
             if (!$this->_send_sftp_packet(NET_SFTP_READ, $packet)) {
-<<<<<<< HEAD
-                if ($local_file !== false) {
-=======
                 if ($fclose_check) {
->>>>>>> 027727b7
                     fclose($fp);
                 }
                 return false;
@@ -2175,11 +2058,7 @@
                     break 2;
                 default:
                     user_error('Expected SSH_FXP_DATA or SSH_FXP_STATUS');
-<<<<<<< HEAD
-                    if ($local_file !== false) {
-=======
                     if ($fclose_check) {
->>>>>>> 027727b7
                         fclose($fp);
                     }
                     return false;
@@ -2194,19 +2073,11 @@
             if ($local_file === false) {
                 $content = substr($content, 0, $length);
             } else {
-<<<<<<< HEAD
-                ftruncate($fp, $length);
-            }
-        }
-
-        if ($local_file !== false) {
-=======
                 ftruncate($fp, $length + $res_offset);
             }
         }
 
         if ($fclose_check) {
->>>>>>> 027727b7
             fclose($fp);
         }
 
@@ -2282,11 +2153,7 @@
             return false;
         }
         $i = 0;
-<<<<<<< HEAD
-        $entries = $this->_list($path, true, false);
-=======
         $entries = $this->_list($path, true);
->>>>>>> 027727b7
 
         // normally $entries would have at least . and .. but it might not if the directories
         // permissions didn't allow reading
@@ -2294,16 +2161,8 @@
             return false;
         }
 
-<<<<<<< HEAD
-        foreach ($entries as $filename=>$props) {
-            if ($filename == '.' || $filename == '..') {
-                continue;
-            }
-
-=======
         unset($entries['.'], $entries['..']);
         foreach ($entries as $filename=>$props) {
->>>>>>> 027727b7
             if (!isset($props['type'])) {
                 return false;
             }
@@ -2361,11 +2220,7 @@
             $result = $this->_query_stat_cache($path);
 
             if (isset($result)) {
-<<<<<<< HEAD
-                // return true if $result is an array or if it's int(1)
-=======
                 // return true if $result is an array or if it's an stdClass object
->>>>>>> 027727b7
                 return $result !== false;
             }
         }
@@ -2508,11 +2363,7 @@
         }
 
         switch ($type) {
-<<<<<<< HEAD
-            case NET_SFTP_BLOCK_DEVICE: return 'block';
-=======
             case NET_SFTP_TYPE_BLOCK_DEVICE: return 'block';
->>>>>>> 027727b7
             case NET_SFTP_TYPE_CHAR_DEVICE: return 'char';
             case NET_SFTP_TYPE_DIRECTORY: return 'dir';
             case NET_SFTP_TYPE_FIFO: return 'fifo';
@@ -2618,16 +2469,6 @@
         foreach ($this->attributes as $key => $value) {
             switch ($flags & $key) {
                 case NET_SFTP_ATTR_SIZE: // 0x00000001
-<<<<<<< HEAD
-                    // size is represented by a 64-bit integer, so we perhaps ought to be doing the following:
-                    // $attr['size'] = new \phpseclib\Math\BigInteger($this->_string_shift($response, 8), 256);
-                    // of course, you shouldn't be using Net_SFTP to transfer files that are in excess of 4GB
-                    // (0xFFFFFFFF bytes), anyway.  as such, we'll just represent all file sizes that are bigger than
-                    // 4GB as being 4GB.
-                    extract(unpack('Nupper/Nsize', $this->_string_shift($response, 8)));
-                    $attr['size'] = $upper ? 4294967296 * $upper : 0;
-                    $attr['size']+= $size < 0 ? ($size & 0x7FFFFFFF) + 0x80000000 : $size;
-=======
                     // The size attribute is defined as an unsigned 64-bit integer.
                     // The following will use floats on 32-bit platforms, if necessary.
                     // As can be seen in the BigInteger class, floats are generally
@@ -2635,7 +2476,6 @@
                     // as such can represent integers of at least 2^50 without loss
                     // of precision. Interpreted in filesize, 2^50 bytes = 1024 TiB.
                     $attr['size'] = hexdec(bin2hex($this->_string_shift($response, 8)));
->>>>>>> 027727b7
                     break;
                 case NET_SFTP_ATTR_UIDGID: // 0x00000002 (SFTPv3 only)
                     $attr+= unpack('Nuid/Ngid', $this->_string_shift($response, 8));
@@ -2695,11 +2535,7 @@
             case 0020000: // character special
                 return NET_SFTP_TYPE_CHAR_DEVICE;
             case 0060000: // block special
-<<<<<<< HEAD
-                return NET_SFTP_BLOCK_DEVICE;
-=======
                 return NET_SFTP_TYPE_BLOCK_DEVICE;
->>>>>>> 027727b7
             case 0140000: // socket
                 return NET_SFTP_TYPE_SOCKET;
             case 0160000: // whiteout
