<?php
/* vim: set expandtab tabstop=4 shiftwidth=4 softtabstop=4: */

namespace PHPSecLib;

/**
 * Pure-PHP implementation of SSHv2.
 *
 * PHP versions 4 and 5
 *
 * Here are some examples of how to use this library:
 * <code>
 * <?php
 *    include 'Net/SSH2.php';
 *
 *    $ssh = new Net_SSH2('www.domain.tld');
 *    if (!$ssh->login('username', 'password')) {
 *        exit('Login Failed');
 *    }
 *
 *    echo $ssh->exec('pwd');
 *    echo $ssh->exec('ls -la');
 * ?>
 * </code>
 *
 * <code>
 * <?php
 *    include 'Crypt/RSA.php';
 *    include 'Net/SSH2.php';
 *
 *    $key = new Crypt_RSA();
 *    //$key->setPassword('whatever');
 *    $key->loadKey(file_get_contents('privatekey'));
 *
 *    $ssh = new Net_SSH2('www.domain.tld');
 *    if (!$ssh->login('username', $key)) {
 *        exit('Login Failed');
 *    }
 *
 *    echo $ssh->read('username@username:~$');
 *    $ssh->write("ls -la\n");
 *    echo $ssh->read('username@username:~$');
 * ?>
 * </code>
 *
 * LICENSE: Permission is hereby granted, free of charge, to any person obtaining a copy
 * of this software and associated documentation files (the "Software"), to deal
 * in the Software without restriction, including without limitation the rights
 * to use, copy, modify, merge, publish, distribute, sublicense, and/or sell
 * copies of the Software, and to permit persons to whom the Software is
 * furnished to do so, subject to the following conditions:
 *
 * The above copyright notice and this permission notice shall be included in
 * all copies or substantial portions of the Software.
 *
 * THE SOFTWARE IS PROVIDED "AS IS", WITHOUT WARRANTY OF ANY KIND, EXPRESS OR
 * IMPLIED, INCLUDING BUT NOT LIMITED TO THE WARRANTIES OF MERCHANTABILITY,
 * FITNESS FOR A PARTICULAR PURPOSE AND NONINFRINGEMENT. IN NO EVENT SHALL THE
 * AUTHORS OR COPYRIGHT HOLDERS BE LIABLE FOR ANY CLAIM, DAMAGES OR OTHER
 * LIABILITY, WHETHER IN AN ACTION OF CONTRACT, TORT OR OTHERWISE, ARISING FROM,
 * OUT OF OR IN CONNECTION WITH THE SOFTWARE OR THE USE OR OTHER DEALINGS IN
 * THE SOFTWARE.
 *
 * @category  Net
 * @package   Net_SSH2
 * @author    Jim Wigginton <terrafrost@php.net>
 * @copyright MMVII Jim Wigginton
 * @license   http://www.opensource.org/licenses/mit-license.html  MIT License
 * @link      http://phpseclib.sourceforge.net
 */

<<<<<<< HEAD
=======
use \phpseclib\Crypt\Random;
>>>>>>> 027727b7
// Used to do Diffie-Hellman key exchange and DSA/RSA signature verification.
use \PHPSecLib\Math\BigInteger;

/**#@+
 * Execution Bitmap Masks
 *
 * @see Net_SSH2::bitmap
 * @access private
 */
define('NET_SSH2_MASK_CONSTRUCTOR',   0x00000001);
define('NET_SSH2_MASK_CONNECTED',     0x00000002);
define('NET_SSH2_MASK_LOGIN_REQ',     0x00000004);
define('NET_SSH2_MASK_LOGIN',         0x00000008);
define('NET_SSH2_MASK_SHELL',         0x00000010);
<<<<<<< HEAD
define('NET_SSH2_MASK_WINDOW_ADJUST', 0X00000020);
=======
define('NET_SSH2_MASK_WINDOW_ADJUST', 0x00000020);
>>>>>>> 027727b7
/**#@-*/

/**#@+
 * Channel constants
 *
 * RFC4254 refers not to client and server channels but rather to sender and recipient channels.  we don't refer
 * to them in that way because RFC4254 toggles the meaning. the client sends a SSH_MSG_CHANNEL_OPEN message with
 * a sender channel and the server sends a SSH_MSG_CHANNEL_OPEN_CONFIRMATION in response, with a sender and a
 * recepient channel.  at first glance, you might conclude that SSH_MSG_CHANNEL_OPEN_CONFIRMATION's sender channel
 * would be the same thing as SSH_MSG_CHANNEL_OPEN's sender channel, but it's not, per this snipet:
 *     The 'recipient channel' is the channel number given in the original
 *     open request, and 'sender channel' is the channel number allocated by
 *     the other side.
 *
 * @see Net_SSH2::_send_channel_packet()
 * @see Net_SSH2::_get_channel_packet()
 * @access private
 */
define('NET_SSH2_CHANNEL_EXEC',      0); // PuTTy uses 0x100
define('NET_SSH2_CHANNEL_SHELL',     1);
define('NET_SSH2_CHANNEL_SUBSYSTEM', 2);
/**#@-*/

/**#@+
 * @access public
 * @see Net_SSH2::getLog()
 */
/**
 * Returns the message numbers
 */
define('NET_SSH2_LOG_SIMPLE',  1);
/**
 * Returns the message content
 */
define('NET_SSH2_LOG_COMPLEX', 2);
/**
 * Outputs the content real-time
 */
define('NET_SSH2_LOG_REALTIME', 3);
/**
 * Dumps the content real-time to a file
 */
define('NET_SSH2_LOG_REALTIME_FILE', 4);
/**#@-*/

/**#@+
 * @access public
 * @see Net_SSH2::read()
 */
/**
 * Returns when a string matching $expect exactly is found
 */
define('NET_SSH2_READ_SIMPLE',  1);
/**
 * Returns when a string matching the regular expression $expect is found
 */
define('NET_SSH2_READ_REGEX', 2);
/**
 * Make sure that the log never gets larger than this
 */
define('NET_SSH2_LOG_MAX_SIZE', 1024 * 1024);
/**#@-*/

/**
 * Pure-PHP implementation of SSHv2.
 *
 * @package Net_SSH2
 * @author  Jim Wigginton <terrafrost@php.net>
 * @access  public
 */
class Net_SSH2
{
    /**
     * The SSH identifier
     *
     * @var String
     * @access private
     */
    var $identifier;

    /**
     * The Socket Object
     *
     * @var Object
     * @access private
     */
    var $fsock;

    /**
     * Execution Bitmap
     *
     * The bits that are set represent functions that have been called already.  This is used to determine
     * if a requisite function has been successfully executed.  If not, an error should be thrown.
     *
     * @var Integer
     * @access private
     */
    var $bitmap = 0;

    /**
     * Error information
     *
     * @see Net_SSH2::getErrors()
     * @see Net_SSH2::getLastError()
     * @var String
     * @access private
     */
    var $errors = array();

    /**
     * Server Identifier
     *
     * @see Net_SSH2::getServerIdentification()
     * @var mixed false or Array
     * @access private
     */
    var $server_identifier = false;

    /**
     * Key Exchange Algorithms
     *
     * @see Net_SSH2::getKexAlgorithims()
     * @var mixed false or Array
     * @access private
     */
    var $kex_algorithms = false;

    /**
     * Server Host Key Algorithms
     *
     * @see Net_SSH2::getServerHostKeyAlgorithms()
     * @var mixed false or Array
     * @access private
     */
    var $server_host_key_algorithms = false;

    /**
     * Encryption Algorithms: Client to Server
     *
     * @see Net_SSH2::getEncryptionAlgorithmsClient2Server()
     * @var mixed false or Array
     * @access private
     */
    var $encryption_algorithms_client_to_server = false;

    /**
     * Encryption Algorithms: Server to Client
     *
     * @see Net_SSH2::getEncryptionAlgorithmsServer2Client()
     * @var mixed false or Array
     * @access private
     */
    var $encryption_algorithms_server_to_client = false;

    /**
     * MAC Algorithms: Client to Server
     *
     * @see Net_SSH2::getMACAlgorithmsClient2Server()
     * @var mixed false or Array
     * @access private
     */
    var $mac_algorithms_client_to_server = false;

    /**
     * MAC Algorithms: Server to Client
     *
     * @see Net_SSH2::getMACAlgorithmsServer2Client()
     * @var mixed false or Array
     * @access private
     */
    var $mac_algorithms_server_to_client = false;

    /**
     * Compression Algorithms: Client to Server
     *
     * @see Net_SSH2::getCompressionAlgorithmsClient2Server()
     * @var mixed false or Array
     * @access private
     */
    var $compression_algorithms_client_to_server = false;

    /**
     * Compression Algorithms: Server to Client
     *
     * @see Net_SSH2::getCompressionAlgorithmsServer2Client()
     * @var mixed false or Array
     * @access private
     */
    var $compression_algorithms_server_to_client = false;

    /**
     * Languages: Server to Client
     *
     * @see Net_SSH2::getLanguagesServer2Client()
     * @var mixed false or Array
     * @access private
     */
    var $languages_server_to_client = false;

    /**
     * Languages: Client to Server
     *
     * @see Net_SSH2::getLanguagesClient2Server()
     * @var mixed false or Array
     * @access private
     */
    var $languages_client_to_server = false;

    /**
     * Block Size for Server to Client Encryption
     *
     * "Note that the length of the concatenation of 'packet_length',
     *  'padding_length', 'payload', and 'random padding' MUST be a multiple
     *  of the cipher block size or 8, whichever is larger.  This constraint
     *  MUST be enforced, even when using stream ciphers."
     *
     *  -- http://tools.ietf.org/html/rfc4253#section-6
     *
     * @see Net_SSH2::__construct()
     * @see Net_SSH2::_send_binary_packet()
     * @var Integer
     * @access private
     */
    var $encrypt_block_size = 8;

    /**
     * Block Size for Client to Server Encryption
     *
     * @see Net_SSH2::__construct()
     * @see Net_SSH2::_get_binary_packet()
     * @var Integer
     * @access private
     */
    var $decrypt_block_size = 8;

    /**
     * Server to Client Encryption Object
     *
     * @see Net_SSH2::_get_binary_packet()
     * @var Object
     * @access private
     */
    var $decrypt = false;

    /**
     * Client to Server Encryption Object
     *
     * @see Net_SSH2::_send_binary_packet()
     * @var Object
     * @access private
     */
    var $encrypt = false;

    /**
     * Client to Server HMAC Object
     *
     * @see Net_SSH2::_send_binary_packet()
     * @var Object
     * @access private
     */
    var $hmac_create = false;

    /**
     * Server to Client HMAC Object
     *
     * @see Net_SSH2::_get_binary_packet()
     * @var Object
     * @access private
     */
    var $hmac_check = false;

    /**
     * Size of server to client HMAC
     *
     * We need to know how big the HMAC will be for the server to client direction so that we know how many bytes to read.
     * For the client to server side, the HMAC object will make the HMAC as long as it needs to be.  All we need to do is
     * append it.
     *
     * @see Net_SSH2::_get_binary_packet()
     * @var Integer
     * @access private
     */
    var $hmac_size = false;

    /**
     * Server Public Host Key
     *
     * @see Net_SSH2::getServerPublicHostKey()
     * @var String
     * @access private
     */
    var $server_public_host_key;

    /**
     * Session identifer
     *
     * "The exchange hash H from the first key exchange is additionally
     *  used as the session identifier, which is a unique identifier for
     *  this connection."
     *
     *  -- http://tools.ietf.org/html/rfc4253#section-7.2
     *
     * @see Net_SSH2::_key_exchange()
     * @var String
     * @access private
     */
    var $session_id = false;

    /**
     * Exchange hash
     *
     * The current exchange hash
     *
     * @see Net_SSH2::_key_exchange()
     * @var String
     * @access private
     */
    var $exchange_hash = false;

    /**
     * Message Numbers
     *
     * @see Net_SSH2::__construct()
     * @var Array
     * @access private
     */
    var $message_numbers = array();

    /**
     * Disconnection Message 'reason codes' defined in RFC4253
     *
     * @see Net_SSH2::__construct()
     * @var Array
     * @access private
     */
    var $disconnect_reasons = array();

    /**
     * SSH_MSG_CHANNEL_OPEN_FAILURE 'reason codes', defined in RFC4254
     *
     * @see Net_SSH2::__construct()
     * @var Array
     * @access private
     */
    var $channel_open_failure_reasons = array();

    /**
     * Terminal Modes
     *
     * @link http://tools.ietf.org/html/rfc4254#section-8
     * @see Net_SSH2::__construct()
     * @var Array
     * @access private
     */
    var $terminal_modes = array();

    /**
     * SSH_MSG_CHANNEL_EXTENDED_DATA's data_type_codes
     *
     * @link http://tools.ietf.org/html/rfc4254#section-5.2
     * @see Net_SSH2::__construct()
     * @var Array
     * @access private
     */
    var $channel_extended_data_type_codes = array();

    /**
     * Send Sequence Number
     *
     * See 'Section 6.4.  Data Integrity' of rfc4253 for more info.
     *
     * @see Net_SSH2::_send_binary_packet()
     * @var Integer
     * @access private
     */
    var $send_seq_no = 0;

    /**
     * Get Sequence Number
     *
     * See 'Section 6.4.  Data Integrity' of rfc4253 for more info.
     *
     * @see Net_SSH2::_get_binary_packet()
     * @var Integer
     * @access private
     */
    var $get_seq_no = 0;

    /**
     * Server Channels
     *
     * Maps client channels to server channels
     *
     * @see Net_SSH2::_get_channel_packet()
     * @see Net_SSH2::exec()
     * @var Array
     * @access private
     */
    var $server_channels = array();

    /**
     * Channel Buffers
     *
     * If a client requests a packet from one channel but receives two packets from another those packets should
     * be placed in a buffer
     *
     * @see Net_SSH2::_get_channel_packet()
     * @see Net_SSH2::exec()
     * @var Array
     * @access private
     */
    var $channel_buffers = array();

    /**
     * Channel Status
     *
     * Contains the type of the last sent message
     *
     * @see Net_SSH2::_get_channel_packet()
     * @var Array
     * @access private
     */
    var $channel_status = array();

    /**
     * Packet Size
     *
     * Maximum packet size indexed by channel
     *
     * @see Net_SSH2::_send_channel_packet()
     * @var Array
     * @access private
     */
    var $packet_size_client_to_server = array();

    /**
     * Message Number Log
     *
     * @see Net_SSH2::getLog()
     * @var Array
     * @access private
     */
    var $message_number_log = array();

    /**
     * Message Log
     *
     * @see Net_SSH2::getLog()
     * @var Array
     * @access private
     */
    var $message_log = array();

    /**
     * The Window Size
     *
     * Bytes the other party can send before it must wait for the window to be adjusted (0x7FFFFFFF = 2GB)
     *
     * @var Integer
     * @see Net_SSH2::_send_channel_packet()
     * @see Net_SSH2::exec()
     * @access private
     */
    var $window_size = 0x7FFFFFFF;

    /**
     * Window size, server to client
     *
     * Window size indexed by channel
     *
     * @see Net_SSH2::_send_channel_packet()
     * @var Array
     * @access private
     */
    var $window_size_server_to_client = array();

    /**
     * Window size, client to server
     *
     * Window size indexed by channel
     *
     * @see Net_SSH2::_get_channel_packet()
     * @var Array
     * @access private
     */
    var $window_size_client_to_server = array();

    /**
     * Server signature
     *
     * Verified against $this->session_id
     *
     * @see Net_SSH2::getServerPublicHostKey()
     * @var String
     * @access private
     */
    var $signature = '';

    /**
     * Server signature format
     *
     * ssh-rsa or ssh-dss.
     *
     * @see Net_SSH2::getServerPublicHostKey()
     * @var String
     * @access private
     */
    var $signature_format = '';

    /**
     * Interactive Buffer
     *
     * @see Net_SSH2::read()
     * @var Array
     * @access private
     */
    var $interactiveBuffer = '';

    /**
     * Current log size
     *
     * Should never exceed NET_SSH2_LOG_MAX_SIZE
     *
     * @see Net_SSH2::_send_binary_packet()
     * @see Net_SSH2::_get_binary_packet()
     * @var Integer
     * @access private
     */
    var $log_size;

    /**
     * Timeout
     *
     * @see Net_SSH2::setTimeout()
     * @access private
     */
    var $timeout;

    /**
     * Current Timeout
     *
     * @see Net_SSH2::_get_channel_packet()
     * @access private
     */
    var $curTimeout;

    /**
     * Real-time log file pointer
     *
     * @see Net_SSH2::_append_log()
     * @var Resource
     * @access private
     */
    var $realtime_log_file;

    /**
     * Real-time log file size
     *
     * @see Net_SSH2::_append_log()
     * @var Integer
     * @access private
     */
    var $realtime_log_size;

    /**
     * Has the signature been validated?
     *
     * @see Net_SSH2::getServerPublicHostKey()
     * @var Boolean
     * @access private
     */
    var $signature_validated = false;

    /**
     * Real-time log file wrap boolean
     *
     * @see Net_SSH2::_append_log()
     * @access private
     */
    var $realtime_log_wrap;

    /**
     * Flag to suppress stderr from output
     *
     * @see Net_SSH2::enableQuietMode()
     * @access private
     */
    var $quiet_mode = false;

    /**
     * Time of first network activity
     *
     * @var Integer
     * @access private
     */
    var $last_packet;

    /**
     * Exit status returned from ssh if any
     *
     * @var Integer
     * @access private
     */
    var $exit_status;

    /**
     * Flag to request a PTY when using exec()
     *
     * @var Boolean
     * @see Net_SSH2::enablePTY()
     * @access private
     */
    var $request_pty = false;

    /**
     * Flag set while exec() is running when using enablePTY()
     *
     * @var Boolean
     * @access private
     */
    var $in_request_pty_exec = false;

    /**
     * Flag set after startSubsystem() is called
     *
     * @var Boolean
     * @access private
     */
    var $in_subsystem;

    /**
     * Contents of stdError
     *
     * @var String
     * @access private
     */
    var $stdErrorLog;

    /**
     * The Last Interactive Response
     *
     * @see Net_SSH2::_keyboard_interactive_process()
     * @var String
     * @access private
     */
    var $last_interactive_response = '';

    /**
     * Keyboard Interactive Request / Responses
     *
     * @see Net_SSH2::_keyboard_interactive_process()
     * @var Array
     * @access private
     */
    var $keyboard_requests_responses = array();

    /**
     * Banner Message
     *
     * Quoting from the RFC, "in some jurisdictions, sending a warning message before
     * authentication may be relevant for getting legal protection."
     *
     * @see Net_SSH2::_filter()
     * @see Net_SSH2::getBannerMessage()
     * @var String
     * @access private
     */
    var $banner_message = '';

    /**
     * Did read() timeout or return normally?
     *
     * @see Net_SSH2::isTimeout()
     * @var Boolean
     * @access private
     */
    var $is_timeout = false;

    /**
     * Log Boundary
     *
     * @see Net_SSH2::_format_log()
     * @var String
     * @access private
     */
    var $log_boundary = ':';

    /**
     * Log Long Width
     *
     * @see Net_SSH2::_format_log()
     * @var Integer
     * @access private
     */
    var $log_long_width = 65;

    /**
     * Log Short Width
     *
     * @see Net_SSH2::_format_log()
     * @var Integer
     * @access private
     */
    var $log_short_width = 16;

    /**
     * Hostname
     *
     * @see Net_SSH2::__construct()
     * @see Net_SSH2::_connect()
     * @var String
     * @access private
     */
    var $host;

    /**
     * Port Number
<<<<<<< HEAD
     *
     * @see Net_SSH2::__construct()
     * @see Net_SSH2::_connect()
     * @var Integer
     * @access private
     */
    var $port;

    /**
     * Timeout for initial connection
     *
     * Set by the constructor call. Calling setTimeout() is optional. If it's not called functions like
     * exec() won't timeout unless some PHP setting forces it too. The timeout specified in the constructor,
     * however, is non-optional. There will be a timeout, whether or not you set it. If you don't it'll be
     * 10 seconds. It is used by fsockopen() and the initial stream_select in that function.
=======
>>>>>>> 027727b7
     *
     * @see Net_SSH2::__construct()
     * @see Net_SSH2::_connect()
     * @var Integer
     * @access private
     */
<<<<<<< HEAD
=======
    var $port;

    /**
     * Timeout for initial connection
     *
     * Set by the constructor call. Calling setTimeout() is optional. If it's not called functions like
     * exec() won't timeout unless some PHP setting forces it too. The timeout specified in the constructor,
     * however, is non-optional. There will be a timeout, whether or not you set it. If you don't it'll be
     * 10 seconds. It is used by fsockopen() and the initial stream_select in that function.
     *
     * @see Net_SSH2::__construct()
     * @see Net_SSH2::_connect()
     * @var Integer
     * @access private
     */
>>>>>>> 027727b7
    var $connectionTimeout;

    /**
     * Number of columns for terminal window size
<<<<<<< HEAD
     * 
=======
     *
>>>>>>> 027727b7
     * @see Net_SSH2::getWindowColumns()
     * @see Net_SSH2::setWindowColumns()
     * @see Net_SSH2::setWindowSize()
     * @var Integer
     * @access private
     */
    var $windowColumns = 80;

    /**
     * Number of columns for terminal window size
<<<<<<< HEAD
     * 
=======
     *
>>>>>>> 027727b7
     * @see Net_SSH2::getWindowRows()
     * @see Net_SSH2::setWindowRows()
     * @see Net_SSH2::setWindowSize()
     * @var Integer
     * @access private
     */
    var $windowRows = 24;

    /**
     * Default Constructor.
     *
     * @param String $host
     * @param optional Integer $port
     * @param optional Integer $timeout
     * @see Net_SSH2::login()
     * @return Net_SSH2
     * @access public
     */
    function __construct($host, $port = 22, $timeout = 10)
    {
        $this->message_numbers = array(
            1 => 'NET_SSH2_MSG_DISCONNECT',
            2 => 'NET_SSH2_MSG_IGNORE',
            3 => 'NET_SSH2_MSG_UNIMPLEMENTED',
            4 => 'NET_SSH2_MSG_DEBUG',
            5 => 'NET_SSH2_MSG_SERVICE_REQUEST',
            6 => 'NET_SSH2_MSG_SERVICE_ACCEPT',
            20 => 'NET_SSH2_MSG_KEXINIT',
            21 => 'NET_SSH2_MSG_NEWKEYS',
            30 => 'NET_SSH2_MSG_KEXDH_INIT',
            31 => 'NET_SSH2_MSG_KEXDH_REPLY',
            50 => 'NET_SSH2_MSG_USERAUTH_REQUEST',
            51 => 'NET_SSH2_MSG_USERAUTH_FAILURE',
            52 => 'NET_SSH2_MSG_USERAUTH_SUCCESS',
            53 => 'NET_SSH2_MSG_USERAUTH_BANNER',

            80 => 'NET_SSH2_MSG_GLOBAL_REQUEST',
            81 => 'NET_SSH2_MSG_REQUEST_SUCCESS',
            82 => 'NET_SSH2_MSG_REQUEST_FAILURE',
            90 => 'NET_SSH2_MSG_CHANNEL_OPEN',
            91 => 'NET_SSH2_MSG_CHANNEL_OPEN_CONFIRMATION',
            92 => 'NET_SSH2_MSG_CHANNEL_OPEN_FAILURE',
            93 => 'NET_SSH2_MSG_CHANNEL_WINDOW_ADJUST',
            94 => 'NET_SSH2_MSG_CHANNEL_DATA',
            95 => 'NET_SSH2_MSG_CHANNEL_EXTENDED_DATA',
            96 => 'NET_SSH2_MSG_CHANNEL_EOF',
            97 => 'NET_SSH2_MSG_CHANNEL_CLOSE',
            98 => 'NET_SSH2_MSG_CHANNEL_REQUEST',
            99 => 'NET_SSH2_MSG_CHANNEL_SUCCESS',
            100 => 'NET_SSH2_MSG_CHANNEL_FAILURE'
        );
        $this->disconnect_reasons = array(
            1 => 'NET_SSH2_DISCONNECT_HOST_NOT_ALLOWED_TO_CONNECT',
            2 => 'NET_SSH2_DISCONNECT_PROTOCOL_ERROR',
            3 => 'NET_SSH2_DISCONNECT_KEY_EXCHANGE_FAILED',
            4 => 'NET_SSH2_DISCONNECT_RESERVED',
            5 => 'NET_SSH2_DISCONNECT_MAC_ERROR',
            6 => 'NET_SSH2_DISCONNECT_COMPRESSION_ERROR',
            7 => 'NET_SSH2_DISCONNECT_SERVICE_NOT_AVAILABLE',
            8 => 'NET_SSH2_DISCONNECT_PROTOCOL_VERSION_NOT_SUPPORTED',
            9 => 'NET_SSH2_DISCONNECT_HOST_KEY_NOT_VERIFIABLE',
            10 => 'NET_SSH2_DISCONNECT_CONNECTION_LOST',
            11 => 'NET_SSH2_DISCONNECT_BY_APPLICATION',
            12 => 'NET_SSH2_DISCONNECT_TOO_MANY_CONNECTIONS',
            13 => 'NET_SSH2_DISCONNECT_AUTH_CANCELLED_BY_USER',
            14 => 'NET_SSH2_DISCONNECT_NO_MORE_AUTH_METHODS_AVAILABLE',
            15 => 'NET_SSH2_DISCONNECT_ILLEGAL_USER_NAME'
        );
        $this->channel_open_failure_reasons = array(
            1 => 'NET_SSH2_OPEN_ADMINISTRATIVELY_PROHIBITED'
        );
        $this->terminal_modes = array(
            0 => 'NET_SSH2_TTY_OP_END'
        );
        $this->channel_extended_data_type_codes = array(
            1 => 'NET_SSH2_EXTENDED_DATA_STDERR'
        );

        $this->_define_array(
            $this->message_numbers,
            $this->disconnect_reasons,
            $this->channel_open_failure_reasons,
            $this->terminal_modes,
            $this->channel_extended_data_type_codes,
            array(60 => 'NET_SSH2_MSG_USERAUTH_PASSWD_CHANGEREQ'),
            array(60 => 'NET_SSH2_MSG_USERAUTH_PK_OK'),
            array(60 => 'NET_SSH2_MSG_USERAUTH_INFO_REQUEST',
                  61 => 'NET_SSH2_MSG_USERAUTH_INFO_RESPONSE')
        );

        $this->host = $host;
        $this->port = $port;
        $this->connectionTimeout = $timeout;
    }

    /**
     * Connect to an SSHv2 server
     *
     * @return Boolean
     * @access private
     */
    function _connect()
    {
<<<<<<< HEAD
=======
        if ($this->bitmap & NET_SSH2_MASK_CONSTRUCTOR) {
            return false;
        }

        $this->bitmap |= NET_SSH2_MASK_CONSTRUCTOR;

>>>>>>> 027727b7
        $timeout = $this->connectionTimeout;
        $host = $this->host . ':' . $this->port;

        $this->last_packet = microtime(true);

        $start = microtime(true);
        $this->fsock = @fsockopen($this->host, $this->port, $errno, $errstr, $timeout);
        if (!$this->fsock) {
            user_error(rtrim("Cannot connect to $host. Error $errno. $errstr"));
            return false;
        }
        $elapsed = microtime(true) - $start;

        $timeout-= $elapsed;

        if ($timeout <= 0) {
<<<<<<< HEAD
            user_error(rtrim("Cannot connect to $host. Timeout error"));
=======
            user_error("Cannot connect to $host. Timeout error");
>>>>>>> 027727b7
            return false;
        }

        $read = array($this->fsock);
        $write = $except = null;

        $sec = floor($timeout);
        $usec = 1000000 * ($timeout - $sec);

        // on windows this returns a "Warning: Invalid CRT parameters detected" error
        // the !count() is done as a workaround for <https://bugs.php.net/42682>
        if (!@stream_select($read, $write, $except, $sec, $usec) && !count($read)) {
<<<<<<< HEAD
            user_error(rtrim("Cannot connect to $host. Banner timeout"));
=======
            user_error("Cannot connect to $host. Banner timeout");
>>>>>>> 027727b7
            return false;
        }

        /* According to the SSH2 specs,

          "The server MAY send other lines of data before sending the version
           string.  Each line SHOULD be terminated by a Carriage Return and Line
           Feed.  Such lines MUST NOT begin with "SSH-", and SHOULD be encoded
           in ISO-10646 UTF-8 [RFC3629] (language is not specified).  Clients
           MUST be able to process such lines." */
        $temp = '';
        $extra = '';
        while (!feof($this->fsock) && !preg_match('#^SSH-(\d\.\d+)#', $temp, $matches)) {
            if (substr($temp, -2) == "\r\n") {
                $extra.= $temp;
                $temp = '';
            }
            $temp.= fgets($this->fsock, 255);
        }

        if (feof($this->fsock)) {
            user_error('Connection closed by server');
            return false;
        }

        $this->identifier = $this->_generate_identifier();

        if (defined('NET_SSH2_LOGGING')) {
            $this->_append_log('<-', $extra . $temp);
            $this->_append_log('->', $this->identifier . "\r\n");
        }

        $this->server_identifier = trim($temp, "\r\n");
        if (strlen($extra)) {
            $this->errors[] = utf8_decode($extra);
        }

        if ($matches[1] != '1.99' && $matches[1] != '2.0') {
            user_error("Cannot connect to SSH $matches[1] servers");
            return false;
        }

        fputs($this->fsock, $this->identifier . "\r\n");

        $response = $this->_get_binary_packet();
        if ($response === false) {
            user_error('Connection closed by server');
            return false;
        }

        if (ord($response[0]) != NET_SSH2_MSG_KEXINIT) {
            user_error('Expected SSH_MSG_KEXINIT');
            return false;
        }

        if (!$this->_key_exchange($response)) {
            return false;
        }

<<<<<<< HEAD
        $this->bitmap = NET_SSH2_MASK_CONNECTED;
=======
        $this->bitmap|= NET_SSH2_MASK_CONNECTED;
>>>>>>> 027727b7

        return true;
    }

    /**
     * Generates the SSH identifier
     *
     * You should overwrite this method in your own class if you want to use another identifier
     *
     * @access protected
     * @return String
     */
    function _generate_identifier()
    {
        $identifier = 'SSH-2.0-phpseclib_0.3';

        $ext = array();
        if (extension_loaded('mcrypt')) {
            $ext[] = 'mcrypt';
        }

        if (extension_loaded('gmp')) {
            $ext[] = 'gmp';
        } elseif (extension_loaded('bcmath')) {
            $ext[] = 'bcmath';
        }

        if (!empty($ext)) {
            $identifier .= ' (' . implode(', ', $ext) . ')';
        }

        return $identifier;
    }

    /**
     * Key Exchange
     *
     * @param String $kexinit_payload_server
     * @access private
     */
    function _key_exchange($kexinit_payload_server)
    {
        static $kex_algorithms = array(
            'diffie-hellman-group1-sha1', // REQUIRED
            'diffie-hellman-group14-sha1' // REQUIRED
        );

        static $server_host_key_algorithms = array(
            'ssh-rsa', // RECOMMENDED  sign   Raw RSA Key
            'ssh-dss'  // REQUIRED     sign   Raw DSS Key
        );

        static $encryption_algorithms = false;
        if ($encryption_algorithms === false) {
            $encryption_algorithms = array(
                // from <http://tools.ietf.org/html/rfc4345#section-4>:
                'arcfour256',
                'arcfour128',

<<<<<<< HEAD
                'arcfour',        // OPTIONAL          the ARCFOUR stream cipher with a 128-bit key
=======
                //'arcfour',        // OPTIONAL          the ARCFOUR stream cipher with a 128-bit key
>>>>>>> 027727b7

                // CTR modes from <http://tools.ietf.org/html/rfc4344#section-4>:
                'aes128-ctr',     // RECOMMENDED       AES (Rijndael) in SDCTR mode, with 128-bit key
                'aes192-ctr',     // RECOMMENDED       AES with 192-bit key
                'aes256-ctr',     // RECOMMENDED       AES with 256-bit key

                'twofish128-ctr', // OPTIONAL          Twofish in SDCTR mode, with 128-bit key
                'twofish192-ctr', // OPTIONAL          Twofish with 192-bit key
                'twofish256-ctr', // OPTIONAL          Twofish with 256-bit key

                'aes128-cbc',     // RECOMMENDED       AES with a 128-bit key
                'aes192-cbc',     // OPTIONAL          AES with a 192-bit key
                'aes256-cbc',     // OPTIONAL          AES in CBC mode, with a 256-bit key
<<<<<<< HEAD

                'twofish128-cbc', // OPTIONAL          Twofish with a 128-bit key
                'twofish192-cbc', // OPTIONAL          Twofish with a 192-bit key
                'twofish256-cbc',
                'twofish-cbc',    // OPTIONAL          alias for "twofish256-cbc"
                                  //                   (this is being retained for historical reasons)

                'blowfish-ctr',   // OPTIONAL          Blowfish in SDCTR mode

                'blowfish-cbc',   // OPTIONAL          Blowfish in CBC mode

                '3des-ctr',       // RECOMMENDED       Three-key 3DES in SDCTR mode

                '3des-cbc',       // REQUIRED          three-key 3DES in CBC mode
                'none'            // OPTIONAL          no encryption; NOT RECOMMENDED
            );

=======

                'twofish128-cbc', // OPTIONAL          Twofish with a 128-bit key
                'twofish192-cbc', // OPTIONAL          Twofish with a 192-bit key
                'twofish256-cbc',
                'twofish-cbc',    // OPTIONAL          alias for "twofish256-cbc"
                                  //                   (this is being retained for historical reasons)

                'blowfish-ctr',   // OPTIONAL          Blowfish in SDCTR mode

                'blowfish-cbc',   // OPTIONAL          Blowfish in CBC mode

                '3des-ctr',       // RECOMMENDED       Three-key 3DES in SDCTR mode

                '3des-cbc',       // REQUIRED          three-key 3DES in CBC mode
                //'none'            // OPTIONAL          no encryption; NOT RECOMMENDED
            );

>>>>>>> 027727b7
            $encryption_algorithms = array_values($encryption_algorithms);
        }

        $mac_algorithms = array(
<<<<<<< HEAD
=======
            // from <http://www.ietf.org/rfc/rfc6668.txt>:
            'hmac-sha2-256',// RECOMMENDED     HMAC-SHA256 (digest length = key length = 32)

>>>>>>> 027727b7
            'hmac-sha1-96', // RECOMMENDED     first 96 bits of HMAC-SHA1 (digest length = 12, key length = 20)
            'hmac-sha1',    // REQUIRED        HMAC-SHA1 (digest length = key length = 20)
            'hmac-md5-96',  // OPTIONAL        first 96 bits of HMAC-MD5 (digest length = 12, key length = 16)
            'hmac-md5',     // OPTIONAL        HMAC-MD5 (digest length = key length = 16)
<<<<<<< HEAD
            'none'          // OPTIONAL        no MAC; NOT RECOMMENDED
=======
            //'none'          // OPTIONAL        no MAC; NOT RECOMMENDED
>>>>>>> 027727b7
        );

        static $compression_algorithms = array(
            'none'   // REQUIRED        no compression
            //'zlib' // OPTIONAL        ZLIB (LZ77) compression
        );

        // some SSH servers have buggy implementations of some of the above algorithms
        switch ($this->server_identifier) {
            case 'SSH-2.0-SSHD':
                $mac_algorithms = array_values(array_diff(
                    $mac_algorithms,
                    array('hmac-sha1-96', 'hmac-md5-96')
                ));
        }

        static $str_kex_algorithms, $str_server_host_key_algorithms,
               $encryption_algorithms_server_to_client, $mac_algorithms_server_to_client, $compression_algorithms_server_to_client,
               $encryption_algorithms_client_to_server, $mac_algorithms_client_to_server, $compression_algorithms_client_to_server;

        if (empty($str_kex_algorithms)) {
            $str_kex_algorithms = implode(',', $kex_algorithms);
            $str_server_host_key_algorithms = implode(',', $server_host_key_algorithms);
            $encryption_algorithms_server_to_client = $encryption_algorithms_client_to_server = implode(',', $encryption_algorithms);
            $mac_algorithms_server_to_client = $mac_algorithms_client_to_server = implode(',', $mac_algorithms);
            $compression_algorithms_server_to_client = $compression_algorithms_client_to_server = implode(',', $compression_algorithms);
        }

<<<<<<< HEAD
        $client_cookie = crypt_random_string(16);
=======
        $client_cookie = Random::string(16);
>>>>>>> 027727b7

        $response = $kexinit_payload_server;
        $this->_string_shift($response, 1); // skip past the message number (it should be SSH_MSG_KEXINIT)
        $server_cookie = $this->_string_shift($response, 16);

        $temp = unpack('Nlength', $this->_string_shift($response, 4));
        $this->kex_algorithms = explode(',', $this->_string_shift($response, $temp['length']));

        $temp = unpack('Nlength', $this->_string_shift($response, 4));
        $this->server_host_key_algorithms = explode(',', $this->_string_shift($response, $temp['length']));

        $temp = unpack('Nlength', $this->_string_shift($response, 4));
        $this->encryption_algorithms_client_to_server = explode(',', $this->_string_shift($response, $temp['length']));

        $temp = unpack('Nlength', $this->_string_shift($response, 4));
        $this->encryption_algorithms_server_to_client = explode(',', $this->_string_shift($response, $temp['length']));

        $temp = unpack('Nlength', $this->_string_shift($response, 4));
        $this->mac_algorithms_client_to_server = explode(',', $this->_string_shift($response, $temp['length']));

        $temp = unpack('Nlength', $this->_string_shift($response, 4));
        $this->mac_algorithms_server_to_client = explode(',', $this->_string_shift($response, $temp['length']));

        $temp = unpack('Nlength', $this->_string_shift($response, 4));
        $this->compression_algorithms_client_to_server = explode(',', $this->_string_shift($response, $temp['length']));

        $temp = unpack('Nlength', $this->_string_shift($response, 4));
        $this->compression_algorithms_server_to_client = explode(',', $this->_string_shift($response, $temp['length']));

        $temp = unpack('Nlength', $this->_string_shift($response, 4));
        $this->languages_client_to_server = explode(',', $this->_string_shift($response, $temp['length']));

        $temp = unpack('Nlength', $this->_string_shift($response, 4));
        $this->languages_server_to_client = explode(',', $this->_string_shift($response, $temp['length']));

        extract(unpack('Cfirst_kex_packet_follows', $this->_string_shift($response, 1)));
        $first_kex_packet_follows = $first_kex_packet_follows != 0;

        // the sending of SSH2_MSG_KEXINIT could go in one of two places.  this is the second place.
        $kexinit_payload_client = pack('Ca*Na*Na*Na*Na*Na*Na*Na*Na*Na*Na*CN',
            NET_SSH2_MSG_KEXINIT, $client_cookie, strlen($str_kex_algorithms), $str_kex_algorithms,
            strlen($str_server_host_key_algorithms), $str_server_host_key_algorithms, strlen($encryption_algorithms_client_to_server),
            $encryption_algorithms_client_to_server, strlen($encryption_algorithms_server_to_client), $encryption_algorithms_server_to_client,
            strlen($mac_algorithms_client_to_server), $mac_algorithms_client_to_server, strlen($mac_algorithms_server_to_client),
            $mac_algorithms_server_to_client, strlen($compression_algorithms_client_to_server), $compression_algorithms_client_to_server,
            strlen($compression_algorithms_server_to_client), $compression_algorithms_server_to_client, 0, '', 0, '',
            0, 0
        );

        if (!$this->_send_binary_packet($kexinit_payload_client)) {
            return false;
        }
        // here ends the second place.

        // we need to decide upon the symmetric encryption algorithms before we do the diffie-hellman key exchange
        for ($i = 0; $i < count($encryption_algorithms) && !in_array($encryption_algorithms[$i], $this->encryption_algorithms_server_to_client); $i++);
        if ($i == count($encryption_algorithms)) {
            user_error('No compatible server to client encryption algorithms found');
            return $this->_disconnect(NET_SSH2_DISCONNECT_KEY_EXCHANGE_FAILED);
        }

        // we don't initialize any crypto-objects, yet - we do that, later. for now, we need the lengths to make the
        // diffie-hellman key exchange as fast as possible
        $decrypt = $encryption_algorithms[$i];
        switch ($decrypt) {
            case '3des-cbc':
            case '3des-ctr':
                $decryptKeyLength = 24; // eg. 192 / 8
                break;
            case 'aes256-cbc':
            case 'aes256-ctr':
            case 'twofish-cbc':
            case 'twofish256-cbc':
            case 'twofish256-ctr':
                $decryptKeyLength = 32; // eg. 256 / 8
                break;
            case 'aes192-cbc':
            case 'aes192-ctr':
            case 'twofish192-cbc':
            case 'twofish192-ctr':
                $decryptKeyLength = 24; // eg. 192 / 8
                break;
            case 'aes128-cbc':
            case 'aes128-ctr':
            case 'twofish128-cbc':
            case 'twofish128-ctr':
            case 'blowfish-cbc':
            case 'blowfish-ctr':
                $decryptKeyLength = 16; // eg. 128 / 8
                break;
            case 'arcfour':
            case 'arcfour128':
                $decryptKeyLength = 16; // eg. 128 / 8
                break;
            case 'arcfour256':
                $decryptKeyLength = 32; // eg. 128 / 8
                break;
            case 'none';
                $decryptKeyLength = 0;
        }

        for ($i = 0; $i < count($encryption_algorithms) && !in_array($encryption_algorithms[$i], $this->encryption_algorithms_client_to_server); $i++);
        if ($i == count($encryption_algorithms)) {
            user_error('No compatible client to server encryption algorithms found');
            return $this->_disconnect(NET_SSH2_DISCONNECT_KEY_EXCHANGE_FAILED);
        }

        $encrypt = $encryption_algorithms[$i];
        switch ($encrypt) {
            case '3des-cbc':
            case '3des-ctr':
                $encryptKeyLength = 24;
                break;
            case 'aes256-cbc':
            case 'aes256-ctr':
            case 'twofish-cbc':
            case 'twofish256-cbc':
            case 'twofish256-ctr':
                $encryptKeyLength = 32;
                break;
            case 'aes192-cbc':
            case 'aes192-ctr':
            case 'twofish192-cbc':
            case 'twofish192-ctr':
                $encryptKeyLength = 24;
                break;
            case 'aes128-cbc':
            case 'aes128-ctr':
            case 'twofish128-cbc':
            case 'twofish128-ctr':
            case 'blowfish-cbc':
            case 'blowfish-ctr':
                $encryptKeyLength = 16;
                break;
            case 'arcfour':
            case 'arcfour128':
                $encryptKeyLength = 16;
                break;
            case 'arcfour256':
                $encryptKeyLength = 32;
                break;
            case 'none';
                $encryptKeyLength = 0;
        }

        $keyLength = $decryptKeyLength > $encryptKeyLength ? $decryptKeyLength : $encryptKeyLength;

        // through diffie-hellman key exchange a symmetric key is obtained
        for ($i = 0; $i < count($kex_algorithms) && !in_array($kex_algorithms[$i], $this->kex_algorithms); $i++);
        if ($i == count($kex_algorithms)) {
            user_error('No compatible key exchange algorithms found');
            return $this->_disconnect(NET_SSH2_DISCONNECT_KEY_EXCHANGE_FAILED);
        }

        switch ($kex_algorithms[$i]) {
            // see http://tools.ietf.org/html/rfc2409#section-6.2 and
            // http://tools.ietf.org/html/rfc2412, appendex E
            case 'diffie-hellman-group1-sha1':
                $prime = 'FFFFFFFFFFFFFFFFC90FDAA22168C234C4C6628B80DC1CD129024E088A67CC74' .
                         '020BBEA63B139B22514A08798E3404DDEF9519B3CD3A431B302B0A6DF25F1437' .
                         '4FE1356D6D51C245E485B576625E7EC6F44C42E9A637ED6B0BFF5CB6F406B7ED' .
                         'EE386BFB5A899FA5AE9F24117C4B1FE649286651ECE65381FFFFFFFFFFFFFFFF';
                break;
            // see http://tools.ietf.org/html/rfc3526#section-3
            case 'diffie-hellman-group14-sha1':
                $prime = 'FFFFFFFFFFFFFFFFC90FDAA22168C234C4C6628B80DC1CD129024E088A67CC74' .
                         '020BBEA63B139B22514A08798E3404DDEF9519B3CD3A431B302B0A6DF25F1437' .
                         '4FE1356D6D51C245E485B576625E7EC6F44C42E9A637ED6B0BFF5CB6F406B7ED' .
                         'EE386BFB5A899FA5AE9F24117C4B1FE649286651ECE45B3DC2007CB8A163BF05' .
                         '98DA48361C55D39A69163FA8FD24CF5F83655D23DCA3AD961C62F356208552BB' .
                         '9ED529077096966D670C354E4ABC9804F1746C08CA18217C32905E462E36CE3B' .
                         'E39E772C180E86039B2783A2EC07A28FB5C55DF06F4C52C9DE2BCBF695581718' .
                         '3995497CEA956AE515D2261898FA051015728E5A8AACAA68FFFFFFFFFFFFFFFF';
                break;
        }

        // For both diffie-hellman-group1-sha1 and diffie-hellman-group14-sha1
        // the generator field element is 2 (decimal) and the hash function is sha1.
        $g = new BigInteger(2);
        $prime = new BigInteger($prime, 16);
        $kexHash = new Crypt_Hash('sha1');
        //$q = $p->bitwise_rightShift(1);

        /* To increase the speed of the key exchange, both client and server may
           reduce the size of their private exponents.  It should be at least
           twice as long as the key material that is generated from the shared
           secret.  For more details, see the paper by van Oorschot and Wiener
           [VAN-OORSCHOT].

           -- http://tools.ietf.org/html/rfc4419#section-6.2 */
        $one = new BigInteger(1);
        $keyLength = min($keyLength, $kexHash->getLength());
        $max = $one->bitwise_leftShift(16 * $keyLength); // 2 * 8 * $keyLength
        $max = $max->subtract($one);

        $x = $one->random($one, $max);
        $e = $g->modPow($x, $prime);

        $eBytes = $e->toBytes(true);
        $data = pack('CNa*', NET_SSH2_MSG_KEXDH_INIT, strlen($eBytes), $eBytes);

        if (!$this->_send_binary_packet($data)) {
            user_error('Connection closed by server');
            return false;
        }

        $response = $this->_get_binary_packet();
        if ($response === false) {
            user_error('Connection closed by server');
            return false;
        }
        extract(unpack('Ctype', $this->_string_shift($response, 1)));

        if ($type != NET_SSH2_MSG_KEXDH_REPLY) {
            user_error('Expected SSH_MSG_KEXDH_REPLY');
            return false;
        }

        $temp = unpack('Nlength', $this->_string_shift($response, 4));
        $this->server_public_host_key = $server_public_host_key = $this->_string_shift($response, $temp['length']);

        $temp = unpack('Nlength', $this->_string_shift($server_public_host_key, 4));
        $public_key_format = $this->_string_shift($server_public_host_key, $temp['length']);

        $temp = unpack('Nlength', $this->_string_shift($response, 4));
        $fBytes = $this->_string_shift($response, $temp['length']);
        $f = new BigInteger($fBytes, -256);

        $temp = unpack('Nlength', $this->_string_shift($response, 4));
        $this->signature = $this->_string_shift($response, $temp['length']);

        $temp = unpack('Nlength', $this->_string_shift($this->signature, 4));
        $this->signature_format = $this->_string_shift($this->signature, $temp['length']);

        $key = $f->modPow($x, $prime);
        $keyBytes = $key->toBytes(true);

        $this->exchange_hash = pack('Na*Na*Na*Na*Na*Na*Na*Na*',
            strlen($this->identifier), $this->identifier, strlen($this->server_identifier), $this->server_identifier,
            strlen($kexinit_payload_client), $kexinit_payload_client, strlen($kexinit_payload_server),
            $kexinit_payload_server, strlen($this->server_public_host_key), $this->server_public_host_key, strlen($eBytes),
            $eBytes, strlen($fBytes), $fBytes, strlen($keyBytes), $keyBytes
        );

        $this->exchange_hash = $kexHash->hash($this->exchange_hash);

        if ($this->session_id === false) {
            $this->session_id = $this->exchange_hash;
        }

        for ($i = 0; $i < count($server_host_key_algorithms) && !in_array($server_host_key_algorithms[$i], $this->server_host_key_algorithms); $i++);
        if ($i == count($server_host_key_algorithms)) {
            user_error('No compatible server host key algorithms found');
            return $this->_disconnect(NET_SSH2_DISCONNECT_KEY_EXCHANGE_FAILED);
        }

        if ($public_key_format != $server_host_key_algorithms[$i] || $this->signature_format != $server_host_key_algorithms[$i]) {
            user_error('Server Host Key Algorithm Mismatch');
            return $this->_disconnect(NET_SSH2_DISCONNECT_KEY_EXCHANGE_FAILED);
        }

        $packet = pack('C',
            NET_SSH2_MSG_NEWKEYS
        );

        if (!$this->_send_binary_packet($packet)) {
            return false;
        }

        $response = $this->_get_binary_packet();

        if ($response === false) {
            user_error('Connection closed by server');
            return false;
        }

        extract(unpack('Ctype', $this->_string_shift($response, 1)));

        if ($type != NET_SSH2_MSG_NEWKEYS) {
            user_error('Expected SSH_MSG_NEWKEYS');
            return false;
        }

        switch ($encrypt) {
            case '3des-cbc':
                $this->encrypt = new Crypt_TripleDES();
                // $this->encrypt_block_size = 64 / 8 == the default
                break;
            case '3des-ctr':
                $this->encrypt = new Crypt_TripleDES(CRYPT_DES_MODE_CTR);
                // $this->encrypt_block_size = 64 / 8 == the default
                break;
            case 'aes256-cbc':
            case 'aes192-cbc':
            case 'aes128-cbc':
                $this->encrypt = new Crypt_Rijndael();
                $this->encrypt_block_size = 16; // eg. 128 / 8
                break;
            case 'aes256-ctr':
            case 'aes192-ctr':
            case 'aes128-ctr':
                $this->encrypt = new Crypt_Rijndael(CRYPT_RIJNDAEL_MODE_CTR);
                $this->encrypt_block_size = 16; // eg. 128 / 8
                break;
            case 'blowfish-cbc':
                $this->encrypt = new Crypt_Blowfish();
                $this->encrypt_block_size = 8;
                break;
            case 'blowfish-ctr':
                $this->encrypt = new Crypt_Blowfish(CRYPT_BLOWFISH_MODE_CTR);
                $this->encrypt_block_size = 8;
                break;
            case 'twofish128-cbc':
            case 'twofish192-cbc':
            case 'twofish256-cbc':
            case 'twofish-cbc':
                $this->encrypt = new Crypt_Twofish();
                $this->encrypt_block_size = 16;
                break;
            case 'twofish128-ctr':
            case 'twofish192-ctr':
            case 'twofish256-ctr':
                $this->encrypt = new Crypt_Twofish(CRYPT_TWOFISH_MODE_CTR);
                $this->encrypt_block_size = 16;
                break;
            case 'arcfour':
            case 'arcfour128':
            case 'arcfour256':
                $this->encrypt = new Crypt_RC4();
                break;
            case 'none';
                //$this->encrypt = new Crypt_Null();
        }

        switch ($decrypt) {
            case '3des-cbc':
                $this->decrypt = new Crypt_TripleDES();
                break;
            case '3des-ctr':
                $this->decrypt = new Crypt_TripleDES(CRYPT_DES_MODE_CTR);
                break;
            case 'aes256-cbc':
            case 'aes192-cbc':
            case 'aes128-cbc':
                $this->decrypt = new Crypt_Rijndael();
                $this->decrypt_block_size = 16;
                break;
            case 'aes256-ctr':
            case 'aes192-ctr':
            case 'aes128-ctr':
                $this->decrypt = new Crypt_Rijndael(CRYPT_RIJNDAEL_MODE_CTR);
<<<<<<< HEAD
=======
                $this->decrypt_block_size = 16;
                break;
            case 'blowfish-cbc':
                $this->decrypt = new Crypt_Blowfish();
                $this->decrypt_block_size = 8;
                break;
            case 'blowfish-ctr':
                $this->decrypt = new Crypt_Blowfish(CRYPT_BLOWFISH_MODE_CTR);
                $this->decrypt_block_size = 8;
                break;
            case 'twofish128-cbc':
            case 'twofish192-cbc':
            case 'twofish256-cbc':
            case 'twofish-cbc':
                $this->decrypt = new Crypt_Twofish();
                $this->decrypt_block_size = 16;
                break;
            case 'twofish128-ctr':
            case 'twofish192-ctr':
            case 'twofish256-ctr':
                $this->decrypt = new Crypt_Twofish(CRYPT_TWOFISH_MODE_CTR);
>>>>>>> 027727b7
                $this->decrypt_block_size = 16;
                break;
            case 'blowfish-cbc':
                $this->decrypt = new Crypt_Blowfish();
                $this->decrypt_block_size = 8;
                break;
            case 'blowfish-ctr':
                $this->decrypt = new Crypt_Blowfish(CRYPT_BLOWFISH_MODE_CTR);
                $this->decrypt_block_size = 8;
                break;
            case 'twofish128-cbc':
            case 'twofish192-cbc':
            case 'twofish256-cbc':
            case 'twofish-cbc':
                $this->decrypt = new Crypt_Twofish();
                $this->decrypt_block_size = 16;
                break;
            case 'twofish128-ctr':
            case 'twofish192-ctr':
            case 'twofish256-ctr':
                $this->decrypt = new Crypt_Twofish(CRYPT_TWOFISH_MODE_CTR);
                $this->decrypt_block_size = 16;
                break;
            case 'arcfour':
            case 'arcfour128':
            case 'arcfour256':
                $this->decrypt = new Crypt_RC4();
                break;
            case 'none';
                //$this->decrypt = new Crypt_Null();
        }

        $keyBytes = pack('Na*', strlen($keyBytes), $keyBytes);

        if ($this->encrypt) {
            $this->encrypt->enableContinuousBuffer();
            $this->encrypt->disablePadding();

            $iv = $kexHash->hash($keyBytes . $this->exchange_hash . 'A' . $this->session_id);
            while ($this->encrypt_block_size > strlen($iv)) {
                $iv.= $kexHash->hash($keyBytes . $this->exchange_hash . $iv);
            }
            $this->encrypt->setIV(substr($iv, 0, $this->encrypt_block_size));

            $key = $kexHash->hash($keyBytes . $this->exchange_hash . 'C' . $this->session_id);
            while ($encryptKeyLength > strlen($key)) {
                $key.= $kexHash->hash($keyBytes . $this->exchange_hash . $key);
            }
            $this->encrypt->setKey(substr($key, 0, $encryptKeyLength));
        }

        if ($this->decrypt) {
            $this->decrypt->enableContinuousBuffer();
            $this->decrypt->disablePadding();

            $iv = $kexHash->hash($keyBytes . $this->exchange_hash . 'B' . $this->session_id);
            while ($this->decrypt_block_size > strlen($iv)) {
                $iv.= $kexHash->hash($keyBytes . $this->exchange_hash . $iv);
            }
            $this->decrypt->setIV(substr($iv, 0, $this->decrypt_block_size));

            $key = $kexHash->hash($keyBytes . $this->exchange_hash . 'D' . $this->session_id);
            while ($decryptKeyLength > strlen($key)) {
                $key.= $kexHash->hash($keyBytes . $this->exchange_hash . $key);
            }
            $this->decrypt->setKey(substr($key, 0, $decryptKeyLength));
        }

        /* The "arcfour128" algorithm is the RC4 cipher, as described in
           [SCHNEIER], using a 128-bit key.  The first 1536 bytes of keystream
           generated by the cipher MUST be discarded, and the first byte of the
           first encrypted packet MUST be encrypted using the 1537th byte of
           keystream.

           -- http://tools.ietf.org/html/rfc4345#section-4 */
        if ($encrypt == 'arcfour128' || $encrypt == 'arcfour256') {
            $this->encrypt->encrypt(str_repeat("\0", 1536));
        }
        if ($decrypt == 'arcfour128' || $decrypt == 'arcfour256') {
            $this->decrypt->decrypt(str_repeat("\0", 1536));
        }

        for ($i = 0; $i < count($mac_algorithms) && !in_array($mac_algorithms[$i], $this->mac_algorithms_client_to_server); $i++);
        if ($i == count($mac_algorithms)) {
            user_error('No compatible client to server message authentication algorithms found');
            return $this->_disconnect(NET_SSH2_DISCONNECT_KEY_EXCHANGE_FAILED);
        }

        $createKeyLength = 0; // ie. $mac_algorithms[$i] == 'none'
        switch ($mac_algorithms[$i]) {
            case 'hmac-sha2-256':
                $this->hmac_create = new Crypt_Hash('sha256');
                $createKeyLength = 32;
                break;
            case 'hmac-sha1':
                $this->hmac_create = new Crypt_Hash('sha1');
                $createKeyLength = 20;
                break;
            case 'hmac-sha1-96':
                $this->hmac_create = new Crypt_Hash('sha1-96');
                $createKeyLength = 20;
                break;
            case 'hmac-md5':
                $this->hmac_create = new Crypt_Hash('md5');
                $createKeyLength = 16;
                break;
            case 'hmac-md5-96':
                $this->hmac_create = new Crypt_Hash('md5-96');
                $createKeyLength = 16;
        }

        for ($i = 0; $i < count($mac_algorithms) && !in_array($mac_algorithms[$i], $this->mac_algorithms_server_to_client); $i++);
        if ($i == count($mac_algorithms)) {
            user_error('No compatible server to client message authentication algorithms found');
            return $this->_disconnect(NET_SSH2_DISCONNECT_KEY_EXCHANGE_FAILED);
        }

        $checkKeyLength = 0;
        $this->hmac_size = 0;
        switch ($mac_algorithms[$i]) {
            case 'hmac-sha2-256':
                $this->hmac_check = new Crypt_Hash('sha256');
                $checkKeyLength = 32;
                $this->hmac_size = 32;
                break;
            case 'hmac-sha1':
                $this->hmac_check = new Crypt_Hash('sha1');
                $checkKeyLength = 20;
                $this->hmac_size = 20;
                break;
            case 'hmac-sha1-96':
                $this->hmac_check = new Crypt_Hash('sha1-96');
                $checkKeyLength = 20;
                $this->hmac_size = 12;
                break;
            case 'hmac-md5':
                $this->hmac_check = new Crypt_Hash('md5');
                $checkKeyLength = 16;
                $this->hmac_size = 16;
                break;
            case 'hmac-md5-96':
                $this->hmac_check = new Crypt_Hash('md5-96');
                $checkKeyLength = 16;
                $this->hmac_size = 12;
        }

        $key = $kexHash->hash($keyBytes . $this->exchange_hash . 'E' . $this->session_id);
        while ($createKeyLength > strlen($key)) {
            $key.= $kexHash->hash($keyBytes . $this->exchange_hash . $key);
        }
        $this->hmac_create->setKey(substr($key, 0, $createKeyLength));

        $key = $kexHash->hash($keyBytes . $this->exchange_hash . 'F' . $this->session_id);
        while ($checkKeyLength > strlen($key)) {
            $key.= $kexHash->hash($keyBytes . $this->exchange_hash . $key);
        }
        $this->hmac_check->setKey(substr($key, 0, $checkKeyLength));

        for ($i = 0; $i < count($compression_algorithms) && !in_array($compression_algorithms[$i], $this->compression_algorithms_server_to_client); $i++);
        if ($i == count($compression_algorithms)) {
            user_error('No compatible server to client compression algorithms found');
            return $this->_disconnect(NET_SSH2_DISCONNECT_KEY_EXCHANGE_FAILED);
        }
        $this->decompress = $compression_algorithms[$i] == 'zlib';

        for ($i = 0; $i < count($compression_algorithms) && !in_array($compression_algorithms[$i], $this->compression_algorithms_client_to_server); $i++);
        if ($i == count($compression_algorithms)) {
            user_error('No compatible client to server compression algorithms found');
            return $this->_disconnect(NET_SSH2_DISCONNECT_KEY_EXCHANGE_FAILED);
        }
        $this->compress = $compression_algorithms[$i] == 'zlib';

        return true;
    }

    /**
     * Login
     *
     * The $password parameter can be a plaintext password, a Crypt_RSA object or an array
     *
     * @param String $username
     * @param Mixed $password
     * @param Mixed $...
     * @return Boolean
     * @see _login
     * @access public
     */
    function login($username)
    {
        $args = func_get_args();
        return call_user_func_array(array(&$this, '_login'), $args);
    }

    /**
     * Login Helper
     *
     * @param String $username
     * @param Mixed $password
     * @param Mixed $...
     * @return Boolean
     * @see _login_helper
     * @access private
     */
    function _login($username)
    {
        if (!($this->bitmap & NET_SSH2_MASK_CONSTRUCTOR)) {
<<<<<<< HEAD
            $this->bitmap |= NET_SSH2_MASK_CONSTRUCTOR;
=======
>>>>>>> 027727b7
            if (!$this->_connect()) {
                return false;
            }
        }

        $args = array_slice(func_get_args(), 1);
        if (empty($args)) {
            return $this->_login_helper($username);
        }

        foreach ($args as $arg) {
            if ($this->_login_helper($username, $arg)) {
                return true;
            }
        }
        return false;
    }

    /**
     * Login Helper
     *
     * @param String $username
     * @param optional String $password
     * @return Boolean
     * @access private
     * @internal It might be worthwhile, at some point, to protect against {@link http://tools.ietf.org/html/rfc4251#section-9.3.9 traffic analysis}
     *           by sending dummy SSH_MSG_IGNORE messages.
     */
    function _login_helper($username, $password = null)
    {
        if (!($this->bitmap & NET_SSH2_MASK_CONNECTED)) {
            return false;
        }

        if (!($this->bitmap & NET_SSH2_MASK_LOGIN_REQ)) {
            $packet = pack('CNa*',
                NET_SSH2_MSG_SERVICE_REQUEST, strlen('ssh-userauth'), 'ssh-userauth'
            );

            if (!$this->_send_binary_packet($packet)) {
                return false;
            }

            $response = $this->_get_binary_packet();
            if ($response === false) {
                user_error('Connection closed by server');
                return false;
            }

            extract(unpack('Ctype', $this->_string_shift($response, 1)));

            if ($type != NET_SSH2_MSG_SERVICE_ACCEPT) {
                user_error('Expected SSH_MSG_SERVICE_ACCEPT');
                return false;
            }
            $this->bitmap |= NET_SSH2_MASK_LOGIN_REQ;
        }

        if (strlen($this->last_interactive_response)) {
            return !is_string($password) && !is_array($password) ? false : $this->_keyboard_interactive_process($password);
        }

        // although PHP5's get_class() preserves the case, PHP4's does not
        if (is_object($password)) {
            switch (strtolower(get_class($password))) {
                case 'phpseclib\crypt_rsa':
                    return $this->_privatekey_login($username, $password);
                case 'phpseclib\system_ssh_agent':
                    return $this->_ssh_agent_login($username, $password);
            }
        }

        if (is_array($password)) {
            if ($this->_keyboard_interactive_login($username, $password)) {
                $this->bitmap |= NET_SSH2_MASK_LOGIN;
                return true;
            }
            return false;
        }

        if (!isset($password)) {
            $packet = pack('CNa*Na*Na*',
                NET_SSH2_MSG_USERAUTH_REQUEST, strlen($username), $username, strlen('ssh-connection'), 'ssh-connection',
                strlen('none'), 'none'
            );

            if (!$this->_send_binary_packet($packet)) {
                return false;
            }

            $response = $this->_get_binary_packet();
            if ($response === false) {
                user_error('Connection closed by server');
                return false;
            }

            extract(unpack('Ctype', $this->_string_shift($response, 1)));

            switch ($type) {
                case NET_SSH2_MSG_USERAUTH_SUCCESS:
                    $this->bitmap |= NET_SSH2_MASK_LOGIN;
                    return true;
                //case NET_SSH2_MSG_USERAUTH_FAILURE:
                default:
                    return false;
            }
        }

        $packet = pack('CNa*Na*Na*CNa*',
            NET_SSH2_MSG_USERAUTH_REQUEST, strlen($username), $username, strlen('ssh-connection'), 'ssh-connection',
            strlen('password'), 'password', 0, strlen($password), $password
        );

        // remove the username and password from the logged packet
        if (!defined('NET_SSH2_LOGGING')) {
            $logged = null;
        } else {
            $logged = pack('CNa*Na*Na*CNa*',
                NET_SSH2_MSG_USERAUTH_REQUEST, strlen('username'), 'username', strlen('ssh-connection'), 'ssh-connection',
                strlen('password'), 'password', 0, strlen('password'), 'password'
            );
        }

        if (!$this->_send_binary_packet($packet, $logged)) {
            return false;
        }

        $response = $this->_get_binary_packet();
        if ($response === false) {
            user_error('Connection closed by server');
            return false;
        }

        extract(unpack('Ctype', $this->_string_shift($response, 1)));

        switch ($type) {
            case NET_SSH2_MSG_USERAUTH_PASSWD_CHANGEREQ: // in theory, the password can be changed
                if (defined('NET_SSH2_LOGGING')) {
                    $this->message_number_log[count($this->message_number_log) - 1] = 'NET_SSH2_MSG_USERAUTH_PASSWD_CHANGEREQ';
                }
                extract(unpack('Nlength', $this->_string_shift($response, 4)));
                $this->errors[] = 'SSH_MSG_USERAUTH_PASSWD_CHANGEREQ: ' . utf8_decode($this->_string_shift($response, $length));
                return $this->_disconnect(NET_SSH2_DISCONNECT_AUTH_CANCELLED_BY_USER);
            case NET_SSH2_MSG_USERAUTH_FAILURE:
                // can we use keyboard-interactive authentication?  if not then either the login is bad or the server employees
                // multi-factor authentication
                extract(unpack('Nlength', $this->_string_shift($response, 4)));
                $auth_methods = explode(',', $this->_string_shift($response, $length));
                extract(unpack('Cpartial_success', $this->_string_shift($response, 1)));
                $partial_success = $partial_success != 0;

                if (!$partial_success && in_array('keyboard-interactive', $auth_methods)) {
                    if ($this->_keyboard_interactive_login($username, $password)) {
                        $this->bitmap |= NET_SSH2_MASK_LOGIN;
                        return true;
                    }
                    return false;
                }
                return false;
            case NET_SSH2_MSG_USERAUTH_SUCCESS:
                $this->bitmap |= NET_SSH2_MASK_LOGIN;
                return true;
        }

        return false;
    }

    /**
     * Login via keyboard-interactive authentication
     *
     * See {@link http://tools.ietf.org/html/rfc4256 RFC4256} for details.  This is not a full-featured keyboard-interactive authenticator.
     *
     * @param String $username
     * @param String $password
     * @return Boolean
     * @access private
     */
    function _keyboard_interactive_login($username, $password)
    {
        $packet = pack('CNa*Na*Na*Na*Na*',
            NET_SSH2_MSG_USERAUTH_REQUEST, strlen($username), $username, strlen('ssh-connection'), 'ssh-connection',
            strlen('keyboard-interactive'), 'keyboard-interactive', 0, '', 0, ''
        );

        if (!$this->_send_binary_packet($packet)) {
            return false;
        }

        return $this->_keyboard_interactive_process($password);
    }

    /**
     * Handle the keyboard-interactive requests / responses.
     *
     * @param String $responses...
     * @return Boolean
     * @access private
     */
    function _keyboard_interactive_process()
    {
        $responses = func_get_args();

        if (strlen($this->last_interactive_response)) {
            $response = $this->last_interactive_response;
        } else {
            $orig = $response = $this->_get_binary_packet();
            if ($response === false) {
                user_error('Connection closed by server');
                return false;
            }
        }

        extract(unpack('Ctype', $this->_string_shift($response, 1)));

        switch ($type) {
            case NET_SSH2_MSG_USERAUTH_INFO_REQUEST:
                extract(unpack('Nlength', $this->_string_shift($response, 4)));
                $this->_string_shift($response, $length); // name; may be empty
                extract(unpack('Nlength', $this->_string_shift($response, 4)));
                $this->_string_shift($response, $length); // instruction; may be empty
                extract(unpack('Nlength', $this->_string_shift($response, 4)));
                $this->_string_shift($response, $length); // language tag; may be empty
                extract(unpack('Nnum_prompts', $this->_string_shift($response, 4)));

                for ($i = 0; $i < count($responses); $i++) {
                    if (is_array($responses[$i])) {
                        foreach ($responses[$i] as $key => $value) {
                            $this->keyboard_requests_responses[$key] = $value;
                        }
                        unset($responses[$i]);
                    }
                }
                $responses = array_values($responses);

                if (isset($this->keyboard_requests_responses)) {
                    for ($i = 0; $i < $num_prompts; $i++) {
                        extract(unpack('Nlength', $this->_string_shift($response, 4)));
                        // prompt - ie. "Password: "; must not be empty
                        $prompt = $this->_string_shift($response, $length);
                        //$echo = $this->_string_shift($response) != chr(0);
                        foreach ($this->keyboard_requests_responses as $key => $value) {
                            if (substr($prompt, 0, strlen($key)) == $key) {
                                $responses[] = $value;
                                break;
                            }
                        }
                    }
                }

                // see http://tools.ietf.org/html/rfc4256#section-3.2
                if (strlen($this->last_interactive_response)) {
                    $this->last_interactive_response = '';
                } else if (defined('NET_SSH2_LOGGING')) {
                    $this->message_number_log[count($this->message_number_log) - 1] = str_replace(
                        'UNKNOWN',
                        'NET_SSH2_MSG_USERAUTH_INFO_REQUEST',
                        $this->message_number_log[count($this->message_number_log) - 1]
                    );
                }

                if (!count($responses) && $num_prompts) {
                    $this->last_interactive_response = $orig;
<<<<<<< HEAD
                    $this->bitmap |= NET_SSH_MASK_LOGIN_INTERACTIVE;
=======
>>>>>>> 027727b7
                    return false;
                }

                /*
                   After obtaining the requested information from the user, the client
                   MUST respond with an SSH_MSG_USERAUTH_INFO_RESPONSE message.
                */
                // see http://tools.ietf.org/html/rfc4256#section-3.4
                $packet = $logged = pack('CN', NET_SSH2_MSG_USERAUTH_INFO_RESPONSE, count($responses));
                for ($i = 0; $i < count($responses); $i++) {
                    $packet.= pack('Na*', strlen($responses[$i]), $responses[$i]);
                    $logged.= pack('Na*', strlen('dummy-answer'), 'dummy-answer');
                }

                if (!$this->_send_binary_packet($packet, $logged)) {
                    return false;
                }

                if (defined('NET_SSH2_LOGGING') && NET_SSH2_LOGGING == NET_SSH2_LOG_COMPLEX) {
                    $this->message_number_log[count($this->message_number_log) - 1] = str_replace(
                        'UNKNOWN',
                        'NET_SSH2_MSG_USERAUTH_INFO_RESPONSE',
                        $this->message_number_log[count($this->message_number_log) - 1]
                    );
                }

                /*
                   After receiving the response, the server MUST send either an
                   SSH_MSG_USERAUTH_SUCCESS, SSH_MSG_USERAUTH_FAILURE, or another
                   SSH_MSG_USERAUTH_INFO_REQUEST message.
                */
                // maybe phpseclib should force close the connection after x request / responses?  unless something like that is done
                // there could be an infinite loop of request / responses.
                return $this->_keyboard_interactive_process();
            case NET_SSH2_MSG_USERAUTH_SUCCESS:
                return true;
            case NET_SSH2_MSG_USERAUTH_FAILURE:
                return false;
        }

        return false;
    }

    /**
     * Login with an ssh-agent provided key
     *
     * @param String $username
     * @param System_SSH_Agent $agent
     * @return Boolean
     * @access private
     */
    function _ssh_agent_login($username, $agent)
    {
        $keys = $agent->requestIdentities();
        foreach ($keys as $key) {
            if ($this->_privatekey_login($username, $key)) {
                return true;
            }
        }

        return false;
    }

    /**
     * Login with an RSA private key
     *
     * @param String $username
     * @param Crypt_RSA $password
     * @return Boolean
     * @access private
     * @internal It might be worthwhile, at some point, to protect against {@link http://tools.ietf.org/html/rfc4251#section-9.3.9 traffic analysis}
     *           by sending dummy SSH_MSG_IGNORE messages.
     */
    function _privatekey_login($username, $privatekey)
    {
        // see http://tools.ietf.org/html/rfc4253#page-15
        $publickey = $privatekey->getPublicKey(CRYPT_RSA_PUBLIC_FORMAT_RAW);
        if ($publickey === false) {
            return false;
        }

        $publickey = array(
            'e' => $publickey['e']->toBytes(true),
            'n' => $publickey['n']->toBytes(true)
        );
        $publickey = pack('Na*Na*Na*',
            strlen('ssh-rsa'), 'ssh-rsa', strlen($publickey['e']), $publickey['e'], strlen($publickey['n']), $publickey['n']
        );

        $part1 = pack('CNa*Na*Na*',
            NET_SSH2_MSG_USERAUTH_REQUEST, strlen($username), $username, strlen('ssh-connection'), 'ssh-connection',
            strlen('publickey'), 'publickey'
        );
        $part2 = pack('Na*Na*', strlen('ssh-rsa'), 'ssh-rsa', strlen($publickey), $publickey);

        $packet = $part1 . chr(0) . $part2;
        if (!$this->_send_binary_packet($packet)) {
            return false;
        }

        $response = $this->_get_binary_packet();
        if ($response === false) {
            user_error('Connection closed by server');
            return false;
        }

        extract(unpack('Ctype', $this->_string_shift($response, 1)));

        switch ($type) {
            case NET_SSH2_MSG_USERAUTH_FAILURE:
                extract(unpack('Nlength', $this->_string_shift($response, 4)));
                $this->errors[] = 'SSH_MSG_USERAUTH_FAILURE: ' . $this->_string_shift($response, $length);
                return false;
            case NET_SSH2_MSG_USERAUTH_PK_OK:
                // we'll just take it on faith that the public key blob and the public key algorithm name are as
                // they should be
                if (defined('NET_SSH2_LOGGING') && NET_SSH2_LOGGING == NET_SSH2_LOG_COMPLEX) {
                    $this->message_number_log[count($this->message_number_log) - 1] = str_replace(
                        'UNKNOWN',
                        'NET_SSH2_MSG_USERAUTH_PK_OK',
                        $this->message_number_log[count($this->message_number_log) - 1]
                    );
                }
        }

        $packet = $part1 . chr(1) . $part2;
        $privatekey->setSignatureMode(CRYPT_RSA_SIGNATURE_PKCS1);
        $signature = $privatekey->sign(pack('Na*a*', strlen($this->session_id), $this->session_id, $packet));
        $signature = pack('Na*Na*', strlen('ssh-rsa'), 'ssh-rsa', strlen($signature), $signature);
        $packet.= pack('Na*', strlen($signature), $signature);

        if (!$this->_send_binary_packet($packet)) {
            return false;
        }

        $response = $this->_get_binary_packet();
        if ($response === false) {
            user_error('Connection closed by server');
            return false;
        }

        extract(unpack('Ctype', $this->_string_shift($response, 1)));

        switch ($type) {
            case NET_SSH2_MSG_USERAUTH_FAILURE:
                // either the login is bad or the server employs multi-factor authentication
                return false;
            case NET_SSH2_MSG_USERAUTH_SUCCESS:
                $this->bitmap |= NET_SSH2_MASK_LOGIN;
                return true;
        }

        return false;
    }

    /**
     * Set Timeout
     *
     * $ssh->exec('ping 127.0.0.1'); on a Linux host will never return and will run indefinitely.  setTimeout() makes it so it'll timeout.
     * Setting $timeout to false or 0 will mean there is no timeout.
     *
     * @param Mixed $timeout
     * @access public
     */
    function setTimeout($timeout)
    {
        $this->timeout = $this->curTimeout = $timeout;
    }

    /**
     * Get the output from stdError
     *
     * @access public
     */
    function getStdError()
    {
        return $this->stdErrorLog;
    }

    /**
     * Execute Command
     *
     * If $callback is set to false then Net_SSH2::_get_channel_packet(NET_SSH2_CHANNEL_EXEC) will need to be called manually.
     * In all likelihood, this is not a feature you want to be taking advantage of.
     *
     * @param String $command
     * @param optional Callback $callback
     * @return String
     * @access public
     */
    function exec($command, $callback = null)
    {
        $this->curTimeout = $this->timeout;
        $this->is_timeout = false;
        $this->stdErrorLog = '';

        if (!($this->bitmap & NET_SSH2_MASK_LOGIN)) {
            return false;
        }

        // RFC4254 defines the (client) window size as "bytes the other party can send before it must wait for the window to
        // be adjusted".  0x7FFFFFFF is, at 2GB, the max size.  technically, it should probably be decremented, but,
        // honestly, if you're transfering more than 2GB, you probably shouldn't be using phpseclib, anyway.
        // see http://tools.ietf.org/html/rfc4254#section-5.2 for more info
        $this->window_size_server_to_client[NET_SSH2_CHANNEL_EXEC] = $this->window_size;
        // 0x8000 is the maximum max packet size, per http://tools.ietf.org/html/rfc4253#section-6.1, although since PuTTy
        // uses 0x4000, that's what will be used here, as well.
        $packet_size = 0x4000;

        $packet = pack('CNa*N3',
            NET_SSH2_MSG_CHANNEL_OPEN, strlen('session'), 'session', NET_SSH2_CHANNEL_EXEC, $this->window_size_server_to_client[NET_SSH2_CHANNEL_EXEC], $packet_size);

        if (!$this->_send_binary_packet($packet)) {
            return false;
        }

        $this->channel_status[NET_SSH2_CHANNEL_EXEC] = NET_SSH2_MSG_CHANNEL_OPEN;

        $response = $this->_get_channel_packet(NET_SSH2_CHANNEL_EXEC);
        if ($response === false) {
            return false;
        }

        if ($this->request_pty === true) {
            $terminal_modes = pack('C', NET_SSH2_TTY_OP_END);
            $packet = pack('CNNa*CNa*N5a*',
                NET_SSH2_MSG_CHANNEL_REQUEST, $this->server_channels[NET_SSH2_CHANNEL_EXEC], strlen('pty-req'), 'pty-req', 1, strlen('vt100'), 'vt100',
                $this->windowColumns, $this->windowRows, 0, 0, strlen($terminal_modes), $terminal_modes);

            if (!$this->_send_binary_packet($packet)) {
                return false;
            }
            $response = $this->_get_binary_packet();
            if ($response === false) {
                user_error('Connection closed by server');
                return false;
            }

            list(, $type) = unpack('C', $this->_string_shift($response, 1));

            switch ($type) {
                case NET_SSH2_MSG_CHANNEL_SUCCESS:
                    break;
                case NET_SSH2_MSG_CHANNEL_FAILURE:
                default:
                    user_error('Unable to request pseudo-terminal');
                    return $this->_disconnect(NET_SSH2_DISCONNECT_BY_APPLICATION);
            }
            $this->in_request_pty_exec = true;
        }

        // sending a pty-req SSH_MSG_CHANNEL_REQUEST message is unnecessary and, in fact, in most cases, slows things
        // down.  the one place where it might be desirable is if you're doing something like Net_SSH2::exec('ping localhost &').
        // with a pty-req SSH_MSG_CHANNEL_REQUEST, exec() will return immediately and the ping process will then
        // then immediately terminate.  without such a request exec() will loop indefinitely.  the ping process won't end but
        // neither will your script.

        // although, in theory, the size of SSH_MSG_CHANNEL_REQUEST could exceed the maximum packet size established by
        // SSH_MSG_CHANNEL_OPEN_CONFIRMATION, RFC4254#section-5.1 states that the "maximum packet size" refers to the
        // "maximum size of an individual data packet". ie. SSH_MSG_CHANNEL_DATA.  RFC4254#section-5.2 corroborates.
        $packet = pack('CNNa*CNa*',
            NET_SSH2_MSG_CHANNEL_REQUEST, $this->server_channels[NET_SSH2_CHANNEL_EXEC], strlen('exec'), 'exec', 1, strlen($command), $command);
        if (!$this->_send_binary_packet($packet)) {
            return false;
        }

        $this->channel_status[NET_SSH2_CHANNEL_EXEC] = NET_SSH2_MSG_CHANNEL_REQUEST;

        $response = $this->_get_channel_packet(NET_SSH2_CHANNEL_EXEC);
        if ($response === false) {
            return false;
        }

        $this->channel_status[NET_SSH2_CHANNEL_EXEC] = NET_SSH2_MSG_CHANNEL_DATA;

        if ($callback === false || $this->in_request_pty_exec) {
            return true;
        }

        $output = '';
        while (true) {
            $temp = $this->_get_channel_packet(NET_SSH2_CHANNEL_EXEC);
            switch (true) {
                case $temp === true:
                    return is_callable($callback) ? true : $output;
                case $temp === false:
                    return false;
                default:
                    if (is_callable($callback)) {
                        if (call_user_func($callback, $temp) === true) {
                            $this->_close_channel(NET_SSH2_CHANNEL_EXEC);
                            return true;
                        }
                    } else {
                        $output.= $temp;
                    }
            }
        }
    }

    /**
     * Creates an interactive shell
     *
     * @see Net_SSH2::read()
     * @see Net_SSH2::write()
     * @return Boolean
     * @access private
     */
    function _initShell()
    {
        if ($this->in_request_pty_exec === true) {
            return true;
        }

        $this->window_size_server_to_client[NET_SSH2_CHANNEL_SHELL] = $this->window_size;
        $packet_size = 0x4000;

        $packet = pack('CNa*N3',
            NET_SSH2_MSG_CHANNEL_OPEN, strlen('session'), 'session', NET_SSH2_CHANNEL_SHELL, $this->window_size_server_to_client[NET_SSH2_CHANNEL_SHELL], $packet_size);

        if (!$this->_send_binary_packet($packet)) {
            return false;
        }

        $this->channel_status[NET_SSH2_CHANNEL_SHELL] = NET_SSH2_MSG_CHANNEL_OPEN;

        $response = $this->_get_channel_packet(NET_SSH2_CHANNEL_SHELL);
        if ($response === false) {
            return false;
        }

        $terminal_modes = pack('C', NET_SSH2_TTY_OP_END);
        $packet = pack('CNNa*CNa*N5a*',
            NET_SSH2_MSG_CHANNEL_REQUEST, $this->server_channels[NET_SSH2_CHANNEL_SHELL], strlen('pty-req'), 'pty-req', 1, strlen('vt100'), 'vt100',
            $this->windowColumns, $this->windowRows, 0, 0, strlen($terminal_modes), $terminal_modes);

        if (!$this->_send_binary_packet($packet)) {
            return false;
        }

        $response = $this->_get_binary_packet();
        if ($response === false) {
            user_error('Connection closed by server');
            return false;
        }

        list(, $type) = unpack('C', $this->_string_shift($response, 1));

        switch ($type) {
            case NET_SSH2_MSG_CHANNEL_SUCCESS:
            // if a pty can't be opened maybe commands can still be executed
            case NET_SSH2_MSG_CHANNEL_FAILURE:
                break;
            default:
                user_error('Unable to request pseudo-terminal');
                return $this->_disconnect(NET_SSH2_DISCONNECT_BY_APPLICATION);
        }

        $packet = pack('CNNa*C',
            NET_SSH2_MSG_CHANNEL_REQUEST, $this->server_channels[NET_SSH2_CHANNEL_SHELL], strlen('shell'), 'shell', 1);
        if (!$this->_send_binary_packet($packet)) {
            return false;
        }

        $this->channel_status[NET_SSH2_CHANNEL_SHELL] = NET_SSH2_MSG_CHANNEL_REQUEST;

        $response = $this->_get_channel_packet(NET_SSH2_CHANNEL_SHELL);
        if ($response === false) {
            return false;
        }

        $this->channel_status[NET_SSH2_CHANNEL_SHELL] = NET_SSH2_MSG_CHANNEL_DATA;

        $this->bitmap |= NET_SSH2_MASK_SHELL;

        return true;
    }

    /**
     * Return the channel to be used with read() / write()
     *
     * @see Net_SSH2::read()
     * @see Net_SSH2::write()
     * @return Integer
     * @access public
     */
    function _get_interactive_channel()
    {
        switch (true) {
            case $this->in_subsystem:
                return NET_SSH2_CHANNEL_SUBSYSTEM;
            case $this->in_request_pty_exec:
                return NET_SSH2_CHANNEL_EXEC;
            default:
                return NET_SSH2_CHANNEL_SHELL;
        }
    }

    /**
     * Returns the output of an interactive shell
     *
     * Returns when there's a match for $expect, which can take the form of a string literal or,
     * if $mode == NET_SSH2_READ_REGEX, a regular expression.
     *
     * @see Net_SSH2::write()
     * @param String $expect
     * @param Integer $mode
     * @return String
     * @access public
     */
    function read($expect = '', $mode = NET_SSH2_READ_SIMPLE)
    {
        $this->curTimeout = $this->timeout;
        $this->is_timeout = false;

        if (!($this->bitmap & NET_SSH2_MASK_LOGIN)) {
            user_error('Operation disallowed prior to login()');
            return false;
        }

        if (!($this->bitmap & NET_SSH2_MASK_SHELL) && !$this->_initShell()) {
            user_error('Unable to initiate an interactive shell session');
            return false;
        }

        $channel = $this->_get_interactive_channel();

        $match = $expect;
        while (true) {
            if ($mode == NET_SSH2_READ_REGEX) {
                preg_match($expect, $this->interactiveBuffer, $matches);
                $match = isset($matches[0]) ? $matches[0] : '';
            }
            $pos = strlen($match) ? strpos($this->interactiveBuffer, $match) : false;
            if ($pos !== false) {
                return $this->_string_shift($this->interactiveBuffer, $pos + strlen($match));
            }
            $response = $this->_get_channel_packet($channel);
            if (is_bool($response)) {
                $this->in_request_pty_exec = false;
                return $response ? $this->_string_shift($this->interactiveBuffer, strlen($this->interactiveBuffer)) : false;
            }

            $this->interactiveBuffer.= $response;
        }
    }

    /**
     * Inputs a command into an interactive shell.
     *
     * @see Net_SSH2::read()
     * @param String $cmd
     * @return Boolean
     * @access public
     */
    function write($cmd)
    {
        if (!($this->bitmap & NET_SSH2_MASK_LOGIN)) {
            user_error('Operation disallowed prior to login()');
            return false;
        }

        if (!($this->bitmap & NET_SSH2_MASK_SHELL) && !$this->_initShell()) {
            user_error('Unable to initiate an interactive shell session');
            return false;
        }

        return $this->_send_channel_packet($this->_get_interactive_channel(), $cmd);
    }

    /**
     * Start a subsystem.
     *
     * Right now only one subsystem at a time is supported. To support multiple subsystem's stopSubsystem() could accept
     * a string that contained the name of the subsystem, but at that point, only one subsystem of each type could be opened.
     * To support multiple subsystem's of the same name maybe it'd be best if startSubsystem() generated a new channel id and
     * returns that and then that that was passed into stopSubsystem() but that'll be saved for a future date and implemented
     * if there's sufficient demand for such a feature.
     *
     * @see Net_SSH2::stopSubsystem()
     * @param String $subsystem
     * @return Boolean
     * @access public
     */
    function startSubsystem($subsystem)
    {
        $this->window_size_server_to_client[NET_SSH2_CHANNEL_SUBSYSTEM] = $this->window_size;

        $packet = pack('CNa*N3',
            NET_SSH2_MSG_CHANNEL_OPEN, strlen('session'), 'session', NET_SSH2_CHANNEL_SUBSYSTEM, $this->window_size, 0x4000);

        if (!$this->_send_binary_packet($packet)) {
            return false;
        }

        $this->channel_status[NET_SSH2_CHANNEL_SUBSYSTEM] = NET_SSH2_MSG_CHANNEL_OPEN;

        $response = $this->_get_channel_packet(NET_SSH2_CHANNEL_SUBSYSTEM);
        if ($response === false) {
            return false;
        }

        $packet = pack('CNNa*CNa*',
            NET_SSH2_MSG_CHANNEL_REQUEST, $this->server_channels[NET_SSH2_CHANNEL_SUBSYSTEM], strlen('subsystem'), 'subsystem', 1, strlen($subsystem), $subsystem);
        if (!$this->_send_binary_packet($packet)) {
            return false;
        }

        $this->channel_status[NET_SSH2_CHANNEL_SUBSYSTEM] = NET_SSH2_MSG_CHANNEL_REQUEST;

        $response = $this->_get_channel_packet(NET_SSH2_CHANNEL_SUBSYSTEM);

        if ($response === false) {
           return false;
        }

        $this->channel_status[NET_SSH2_CHANNEL_SUBSYSTEM] = NET_SSH2_MSG_CHANNEL_DATA;

        $this->bitmap |= NET_SSH2_MASK_SHELL;
        $this->in_subsystem = true;

        return true;
    }

    /**
     * Stops a subsystem.
     *
     * @see Net_SSH2::startSubsystem()
     * @return Boolean
     * @access public
     */
    function stopSubsystem()
    {
        $this->in_subsystem = false;
        $this->_close_channel(NET_SSH2_CHANNEL_SUBSYSTEM);
        return true;
    }

    /**
     * Closes a channel
     *
     * If read() timed out you might want to just close the channel and have it auto-restart on the next read() call
     *
     * @access public
     */
    function reset()
    {
        $this->_close_channel($this->_get_interactive_channel());
    }

    /**
     * Is timeout?
     *
     * Did exec() or read() return because they timed out or because they encountered the end?
     *
     * @access public
     */
    function isTimeout()
    {
        return $this->is_timeout;
    }

    /**
     * Disconnect
     *
     * @access public
     */
    function disconnect()
    {
        $this->_disconnect(NET_SSH2_DISCONNECT_BY_APPLICATION);
        if (isset($this->realtime_log_file) && is_resource($this->realtime_log_file)) {
            fclose($this->realtime_log_file);
        }
    }

    /**
     * Destructor.
     *
     * Will be called, automatically, if you're supporting just PHP5.  If you're supporting PHP4, you'll need to call
     * disconnect().
     *
     * @access public
     */
    function __destruct()
    {
        $this->disconnect();
    }

    /**
     * Is the connection still active?
     *
<<<<<<< HEAD
=======
     * @return boolean
>>>>>>> 027727b7
     * @access public
     */
    function isConnected()
    {
<<<<<<< HEAD
        return $this->bitmap & NET_SSH2_MASK_LOGIN;
=======
        return (bool) ($this->bitmap & NET_SSH2_MASK_CONNECTED);
>>>>>>> 027727b7
    }

    /**
     * Gets Binary Packets
     *
     * See '6. Binary Packet Protocol' of rfc4253 for more info.
     *
     * @see Net_SSH2::_send_binary_packet()
     * @return String
     * @access private
     */
    function _get_binary_packet()
    {
        if (!is_resource($this->fsock) || feof($this->fsock)) {
            user_error('Connection closed prematurely');
            $this->bitmap = 0;
            return false;
        }

        $start = microtime(true);
        $raw = fread($this->fsock, $this->decrypt_block_size);

        if (!strlen($raw)) {
            return '';
        }

        if ($this->decrypt !== false) {
            $raw = $this->decrypt->decrypt($raw);
        }
        if ($raw === false) {
            user_error('Unable to decrypt content');
            return false;
        }

        extract(unpack('Npacket_length/Cpadding_length', $this->_string_shift($raw, 5)));

        $remaining_length = $packet_length + 4 - $this->decrypt_block_size;

        // quoting <http://tools.ietf.org/html/rfc4253#section-6.1>,
        // "implementations SHOULD check that the packet length is reasonable"
        // PuTTY uses 0x9000 as the actual max packet size and so to shall we
        if ($remaining_length < -$this->decrypt_block_size || $remaining_length > 0x9000 || $remaining_length % $this->decrypt_block_size != 0) {
            user_error('Invalid size');
            return false;
        }

        $buffer = '';
        while ($remaining_length > 0) {
            $temp = fread($this->fsock, $remaining_length);
            if ($temp === false || feof($this->fsock)) {
                user_error('Error reading from socket');
                $this->bitmap = 0;
                return false;
            }
            $buffer.= $temp;
            $remaining_length-= strlen($temp);
        }
        $stop = microtime(true);
        if (strlen($buffer)) {
            $raw.= $this->decrypt !== false ? $this->decrypt->decrypt($buffer) : $buffer;
        }

        $payload = $this->_string_shift($raw, $packet_length - $padding_length - 1);
        $padding = $this->_string_shift($raw, $padding_length); // should leave $raw empty

        if ($this->hmac_check !== false) {
            $hmac = fread($this->fsock, $this->hmac_size);
            if ($hmac === false || strlen($hmac) != $this->hmac_size) {
                user_error('Error reading socket');
                $this->bitmap = 0;
                return false;
            } elseif ($hmac != $this->hmac_check->hash(pack('NNCa*', $this->get_seq_no, $packet_length, $padding_length, $payload . $padding))) {
                user_error('Invalid HMAC');
                return false;
            }
        }

        //if ($this->decompress) {
        //    $payload = gzinflate(substr($payload, 2));
        //}

        $this->get_seq_no++;

        if (defined('NET_SSH2_LOGGING')) {
            $current = microtime(true);
            $message_number = isset($this->message_numbers[ord($payload[0])]) ? $this->message_numbers[ord($payload[0])] : 'UNKNOWN (' . ord($payload[0]) . ')';
            $message_number = '<- ' . $message_number .
                              ' (since last: ' . round($current - $this->last_packet, 4) . ', network: ' . round($stop - $start, 4) . 's)';
            $this->_append_log($message_number, $payload);
            $this->last_packet = $current;
        }

        return $this->_filter($payload);
    }

    /**
     * Filter Binary Packets
     *
     * Because some binary packets need to be ignored...
     *
     * @see Net_SSH2::_get_binary_packet()
     * @return String
     * @access private
     */
    function _filter($payload)
    {
        switch (ord($payload[0])) {
            case NET_SSH2_MSG_DISCONNECT:
                $this->_string_shift($payload, 1);
                extract(unpack('Nreason_code/Nlength', $this->_string_shift($payload, 8)));
                $this->errors[] = 'SSH_MSG_DISCONNECT: ' . $this->disconnect_reasons[$reason_code] . "\r\n" . utf8_decode($this->_string_shift($payload, $length));
                $this->bitmap = 0;
                return false;
            case NET_SSH2_MSG_IGNORE:
                $payload = $this->_get_binary_packet();
                break;
            case NET_SSH2_MSG_DEBUG:
                $this->_string_shift($payload, 2);
                extract(unpack('Nlength', $this->_string_shift($payload, 4)));
                $this->errors[] = 'SSH_MSG_DEBUG: ' . utf8_decode($this->_string_shift($payload, $length));
                $payload = $this->_get_binary_packet();
                break;
            case NET_SSH2_MSG_UNIMPLEMENTED:
                return false;
            case NET_SSH2_MSG_KEXINIT:
                if ($this->session_id !== false) {
                    if (!$this->_key_exchange($payload)) {
                        $this->bitmap = 0;
                        return false;
                    }
                    $payload = $this->_get_binary_packet();
                }
        }

        // see http://tools.ietf.org/html/rfc4252#section-5.4; only called when the encryption has been activated and when we haven't already logged in
        if (($this->bitmap & NET_SSH2_MASK_CONNECTED) && !($this->bitmap & NET_SSH2_MASK_LOGIN) && ord($payload[0]) == NET_SSH2_MSG_USERAUTH_BANNER) {
            $this->_string_shift($payload, 1);
            extract(unpack('Nlength', $this->_string_shift($payload, 4)));
            $this->banner_message = utf8_decode($this->_string_shift($payload, $length));
            $payload = $this->_get_binary_packet();
        }

        // only called when we've already logged in
        if (($this->bitmap & NET_SSH2_MASK_CONNECTED) && ($this->bitmap & NET_SSH2_MASK_LOGIN)) {
            switch (ord($payload[0])) {
                case NET_SSH2_MSG_GLOBAL_REQUEST: // see http://tools.ietf.org/html/rfc4254#section-4
                    $this->_string_shift($payload, 1);
                    extract(unpack('Nlength', $this->_string_shift($payload)));
                    $this->errors[] = 'SSH_MSG_GLOBAL_REQUEST: ' . utf8_decode($this->_string_shift($payload, $length));

                    if (!$this->_send_binary_packet(pack('C', NET_SSH2_MSG_REQUEST_FAILURE))) {
                        return $this->_disconnect(NET_SSH2_DISCONNECT_BY_APPLICATION);
                    }

                    $payload = $this->_get_binary_packet();
                    break;
                case NET_SSH2_MSG_CHANNEL_OPEN: // see http://tools.ietf.org/html/rfc4254#section-5.1
                    $this->_string_shift($payload, 1);
                    extract(unpack('Nlength', $this->_string_shift($payload, 4)));
                    $this->errors[] = 'SSH_MSG_CHANNEL_OPEN: ' . utf8_decode($this->_string_shift($payload, $length));

                    $this->_string_shift($payload, 4); // skip over client channel
                    extract(unpack('Nserver_channel', $this->_string_shift($payload, 4)));

                    $packet = pack('CN3a*Na*',
                        NET_SSH2_MSG_REQUEST_FAILURE, $server_channel, NET_SSH2_OPEN_ADMINISTRATIVELY_PROHIBITED, 0, '', 0, '');

                    if (!$this->_send_binary_packet($packet)) {
                        return $this->_disconnect(NET_SSH2_DISCONNECT_BY_APPLICATION);
                    }

                    $payload = $this->_get_binary_packet();
                    break;
                case NET_SSH2_MSG_CHANNEL_WINDOW_ADJUST:
                    $this->_string_shift($payload, 1);
                    extract(unpack('Nchannel', $this->_string_shift($payload, 4)));
                    extract(unpack('Nwindow_size', $this->_string_shift($payload, 4)));
                    $this->window_size_client_to_server[$channel]+= $window_size;

                    $payload = ($this->bitmap & NET_SSH2_MASK_WINDOW_ADJUST) ? true : $this->_get_binary_packet();
            }
        }

        return $payload;
    }

    /**
     * Enable Quiet Mode
     *
     * Suppress stderr from output
     *
     * @access public
     */
    function enableQuietMode()
    {
        $this->quiet_mode = true;
    }

    /**
     * Disable Quiet Mode
     *
     * Show stderr in output
     *
     * @access public
     */
    function disableQuietMode()
    {
        $this->quiet_mode = false;
    }

    /**
     * Returns whether Quiet Mode is enabled or not
     *
     * @see Net_SSH2::enableQuietMode()
     * @see Net_SSH2::disableQuietMode()
     *
     * @access public
     * @return boolean
     */
    function isQuietModeEnabled()
    {
        return $this->quiet_mode;
    }

    /**
     * Enable request-pty when using exec()
     *
     * @access public
     */
    function enablePTY()
    {
        $this->request_pty = true;
    }

    /**
     * Disable request-pty when using exec()
     *
     * @access public
     */
    function disablePTY()
    {
        $this->request_pty = false;
    }

    /**
     * Returns whether request-pty is enabled or not
     *
     * @see Net_SSH2::enablePTY()
     * @see Net_SSH2::disablePTY()
     *
     * @access public
     * @return boolean
     */
    function isPTYEnabled()
    {
        return $this->request_pty;
    }

    /**
     * Gets channel data
     *
     * Returns the data as a string if it's available and false if not.
     *
     * @param $client_channel
     * @return Mixed
     * @access private
     */
    function _get_channel_packet($client_channel, $skip_extended = false)
    {
        if (!empty($this->channel_buffers[$client_channel])) {
            return array_shift($this->channel_buffers[$client_channel]);
        }

        while (true) {
            if ($this->curTimeout) {
                if ($this->curTimeout < 0) {
                    $this->is_timeout = true;
                    return true;
                }

                $read = array($this->fsock);
                $write = $except = null;

                $start = microtime(true);
                $sec = floor($this->curTimeout);
                $usec = 1000000 * ($this->curTimeout - $sec);
                // on windows this returns a "Warning: Invalid CRT parameters detected" error
                if (!@stream_select($read, $write, $except, $sec, $usec) && !count($read)) {
                    $this->is_timeout = true;
                    return true;
                }
                $elapsed = microtime(true) - $start;
                $this->curTimeout-= $elapsed;
            }

            $response = $this->_get_binary_packet();
            if ($response === false) {
                user_error('Connection closed by server');
                return false;
            }
            if ($client_channel == -1 && $response === true) {
                return true;
            }
            if (!strlen($response)) {
                return '';
            }

            extract(unpack('Ctype/Nchannel', $this->_string_shift($response, 5)));

<<<<<<< HEAD
            $this->window_size_server_to_client[$channel]-= strlen($response) + 4;
=======
            $this->window_size_server_to_client[$channel]-= strlen($response);
>>>>>>> 027727b7

            // resize the window, if appropriate
            if ($this->window_size_server_to_client[$channel] < 0) {
                $packet = pack('CNN', NET_SSH2_MSG_CHANNEL_WINDOW_ADJUST, $this->server_channels[$channel], $this->window_size);
                if (!$this->_send_binary_packet($packet)) {
                    return false;
                }
                $this->window_size_server_to_client[$channel]+= $this->window_size;
            }

            switch ($this->channel_status[$channel]) {
                case NET_SSH2_MSG_CHANNEL_OPEN:
                    switch ($type) {
                        case NET_SSH2_MSG_CHANNEL_OPEN_CONFIRMATION:
                            extract(unpack('Nserver_channel', $this->_string_shift($response, 4)));
                            $this->server_channels[$channel] = $server_channel;
                            extract(unpack('Nwindow_size', $this->_string_shift($response, 4)));
                            $this->window_size_client_to_server[$channel] = $window_size;
                            $temp = unpack('Npacket_size_client_to_server', $this->_string_shift($response, 4));
                            $this->packet_size_client_to_server[$channel] = $temp['packet_size_client_to_server'];
                            return $client_channel == $channel ? true : $this->_get_channel_packet($client_channel, $skip_extended);
                        //case NET_SSH2_MSG_CHANNEL_OPEN_FAILURE:
                        default:
                            user_error('Unable to open channel');
                            return $this->_disconnect(NET_SSH2_DISCONNECT_BY_APPLICATION);
                    }
                    break;
                case NET_SSH2_MSG_CHANNEL_REQUEST:
                    switch ($type) {
                        case NET_SSH2_MSG_CHANNEL_SUCCESS:
                            return true;
                        case NET_SSH2_MSG_CHANNEL_FAILURE:
                            return false;
                        default:
                            user_error('Unable to fulfill channel request');
                            return $this->_disconnect(NET_SSH2_DISCONNECT_BY_APPLICATION);
                    }
                case NET_SSH2_MSG_CHANNEL_CLOSE:
                    return $type == NET_SSH2_MSG_CHANNEL_CLOSE ? true : $this->_get_channel_packet($client_channel, $skip_extended);
            }

            // ie. $this->channel_status[$channel] == NET_SSH2_MSG_CHANNEL_DATA

            switch ($type) {
                case NET_SSH2_MSG_CHANNEL_DATA:
                    /*
                    if ($channel == NET_SSH2_CHANNEL_EXEC) {
                        // SCP requires null packets, such as this, be sent.  further, in the case of the ssh.com SSH server
                        // this actually seems to make things twice as fast.  more to the point, the message right after
                        // SSH_MSG_CHANNEL_DATA (usually SSH_MSG_IGNORE) won't block for as long as it would have otherwise.
                        // in OpenSSH it slows things down but only by a couple thousandths of a second.
                        $this->_send_channel_packet($channel, chr(0));
                    }
                    */
                    extract(unpack('Nlength', $this->_string_shift($response, 4)));
                    $data = $this->_string_shift($response, $length);
                    if ($client_channel == $channel) {
                        return $data;
                    }
                    if (!isset($this->channel_buffers[$channel])) {
                        $this->channel_buffers[$channel] = array();
                    }
                    $this->channel_buffers[$channel][] = $data;
                    break;
                case NET_SSH2_MSG_CHANNEL_EXTENDED_DATA:
                    /*
                    if ($client_channel == NET_SSH2_CHANNEL_EXEC) {
                        $this->_send_channel_packet($client_channel, chr(0));
                    }
                    */
                    // currently, there's only one possible value for $data_type_code: NET_SSH2_EXTENDED_DATA_STDERR
                    extract(unpack('Ndata_type_code/Nlength', $this->_string_shift($response, 8)));
                    $data = $this->_string_shift($response, $length);
                    $this->stdErrorLog.= $data;
                    if ($skip_extended || $this->quiet_mode) {
                        break;
                    }
                    if ($client_channel == $channel) {
                        return $data;
                    }
                    if (!isset($this->channel_buffers[$channel])) {
                        $this->channel_buffers[$channel] = array();
                    }
                    $this->channel_buffers[$channel][] = $data;
                    break;
                case NET_SSH2_MSG_CHANNEL_REQUEST:
                    extract(unpack('Nlength', $this->_string_shift($response, 4)));
                    $value = $this->_string_shift($response, $length);
                    switch ($value) {
                        case 'exit-signal':
                            $this->_string_shift($response, 1);
                            extract(unpack('Nlength', $this->_string_shift($response, 4)));
                            $this->errors[] = 'SSH_MSG_CHANNEL_REQUEST (exit-signal): ' . $this->_string_shift($response, $length);
                            $this->_string_shift($response, 1);
                            extract(unpack('Nlength', $this->_string_shift($response, 4)));
                            if ($length) {
                                $this->errors[count($this->errors)].= "\r\n" . $this->_string_shift($response, $length);
                            }

                            $this->_send_binary_packet(pack('CN', NET_SSH2_MSG_CHANNEL_EOF, $this->server_channels[$client_channel]));
                            $this->_send_binary_packet(pack('CN', NET_SSH2_MSG_CHANNEL_CLOSE, $this->server_channels[$channel]));

                            $this->channel_status[$channel] = NET_SSH2_MSG_CHANNEL_EOF;

                            break;
                        case 'exit-status':
                            extract(unpack('Cfalse/Nexit_status', $this->_string_shift($response, 5)));
                            $this->exit_status = $exit_status;

                            // "The client MAY ignore these messages."
                            // -- http://tools.ietf.org/html/rfc4254#section-6.10

                            break;
                        default:
                            // "Some systems may not implement signals, in which case they SHOULD ignore this message."
                            //  -- http://tools.ietf.org/html/rfc4254#section-6.9
                            break;
                    }
                    break;
                case NET_SSH2_MSG_CHANNEL_CLOSE:
                    $this->curTimeout = 0;

                    if ($this->bitmap & NET_SSH2_MASK_SHELL) {
                        $this->bitmap&= ~NET_SSH2_MASK_SHELL;
                    }
                    if ($this->channel_status[$channel] != NET_SSH2_MSG_CHANNEL_EOF) {
                        $this->_send_binary_packet(pack('CN', NET_SSH2_MSG_CHANNEL_CLOSE, $this->server_channels[$channel]));
                    }

                    $this->channel_status[$channel] = NET_SSH2_MSG_CHANNEL_CLOSE;
                    return true;
                case NET_SSH2_MSG_CHANNEL_EOF:
                    break;
                default:
                    user_error('Error reading channel data');
                    return $this->_disconnect(NET_SSH2_DISCONNECT_BY_APPLICATION);
            }
        }
    }

    /**
     * Sends Binary Packets
     *
     * See '6. Binary Packet Protocol' of rfc4253 for more info.
     *
     * @param String $data
     * @param optional String $logged
     * @see Net_SSH2::_get_binary_packet()
     * @return Boolean
     * @access private
     */
    function _send_binary_packet($data, $logged = null)
    {
        if (!is_resource($this->fsock) || feof($this->fsock)) {
            user_error('Connection closed prematurely');
            $this->bitmap = 0;
            return false;
        }

        //if ($this->compress) {
        //    // the -4 removes the checksum:
        //    // http://php.net/function.gzcompress#57710
        //    $data = substr(gzcompress($data), 0, -4);
        //}

        // 4 (packet length) + 1 (padding length) + 4 (minimal padding amount) == 9
        $packet_length = strlen($data) + 9;
        // round up to the nearest $this->encrypt_block_size
        $packet_length+= (($this->encrypt_block_size - 1) * $packet_length) % $this->encrypt_block_size;
        // subtracting strlen($data) is obvious - subtracting 5 is necessary because of packet_length and padding_length
        $padding_length = $packet_length - strlen($data) - 5;
<<<<<<< HEAD
        $padding = crypt_random_string($padding_length);
=======
        $padding = Random::string($padding_length);
>>>>>>> 027727b7

        // we subtract 4 from packet_length because the packet_length field isn't supposed to include itself
        $packet = pack('NCa*', $packet_length - 4, $padding_length, $data . $padding);

        $hmac = $this->hmac_create !== false ? $this->hmac_create->hash(pack('Na*', $this->send_seq_no, $packet)) : '';
        $this->send_seq_no++;

        if ($this->encrypt !== false) {
            $packet = $this->encrypt->encrypt($packet);
        }

        $packet.= $hmac;

        $start = microtime(true);
        $result = strlen($packet) == fputs($this->fsock, $packet);
        $stop = microtime(true);

        if (defined('NET_SSH2_LOGGING')) {
            $current = microtime(true);
            $message_number = isset($this->message_numbers[ord($data[0])]) ? $this->message_numbers[ord($data[0])] : 'UNKNOWN (' . ord($data[0]) . ')';
            $message_number = '-> ' . $message_number .
                              ' (since last: ' . round($current - $this->last_packet, 4) . ', network: ' . round($stop - $start, 4) . 's)';
            $this->_append_log($message_number, isset($logged) ? $logged : $data);
            $this->last_packet = $current;
        }

        return $result;
    }

    /**
     * Logs data packets
     *
     * Makes sure that only the last 1MB worth of packets will be logged
     *
     * @param String $data
     * @access private
     */
    function _append_log($message_number, $message)
    {
        // remove the byte identifying the message type from all but the first two messages (ie. the identification strings)
        if (strlen($message_number) > 2) {
            $this->_string_shift($message);
        }

        switch (NET_SSH2_LOGGING) {
            // useful for benchmarks
            case NET_SSH2_LOG_SIMPLE:
                $this->message_number_log[] = $message_number;
                break;
            // the most useful log for SSH2
            case NET_SSH2_LOG_COMPLEX:
                $this->message_number_log[] = $message_number;
                $this->log_size+= strlen($message);
                $this->message_log[] = $message;
                while ($this->log_size > NET_SSH2_LOG_MAX_SIZE) {
                    $this->log_size-= strlen(array_shift($this->message_log));
                    array_shift($this->message_number_log);
                }
                break;
            // dump the output out realtime; packets may be interspersed with non packets,
            // passwords won't be filtered out and select other packets may not be correctly
            // identified
            case NET_SSH2_LOG_REALTIME:
                switch (PHP_SAPI) {
                    case 'cli':
                        $start = $stop = "\r\n";
                        break;
                    default:
                        $start = '<pre>';
                        $stop = '</pre>';
                }
                echo $start . $this->_format_log(array($message), array($message_number)) . $stop;
                @flush();
                @ob_flush();
                break;
            // basically the same thing as NET_SSH2_LOG_REALTIME with the caveat that NET_SSH2_LOG_REALTIME_FILE
            // needs to be defined and that the resultant log file will be capped out at NET_SSH2_LOG_MAX_SIZE.
            // the earliest part of the log file is denoted by the first <<< START >>> and is not going to necessarily
            // at the beginning of the file
            case NET_SSH2_LOG_REALTIME_FILE:
                if (!isset($this->realtime_log_file)) {
                    // PHP doesn't seem to like using constants in fopen()
                    $filename = NET_SSH2_LOG_REALTIME_FILENAME;
                    $fp = fopen($filename, 'w');
                    $this->realtime_log_file = $fp;
                }
                if (!is_resource($this->realtime_log_file)) {
                    break;
                }
                $entry = $this->_format_log(array($message), array($message_number));
                if ($this->realtime_log_wrap) {
                    $temp = "<<< START >>>\r\n";
                    $entry.= $temp;
                    fseek($this->realtime_log_file, ftell($this->realtime_log_file) - strlen($temp));
                }
                $this->realtime_log_size+= strlen($entry);
                if ($this->realtime_log_size > NET_SSH2_LOG_MAX_SIZE) {
                    fseek($this->realtime_log_file, 0);
                    $this->realtime_log_size = strlen($entry);
                    $this->realtime_log_wrap = true;
                }
                fputs($this->realtime_log_file, $entry);
        }
    }

    /**
     * Sends channel data
     *
     * Spans multiple SSH_MSG_CHANNEL_DATAs if appropriate
     *
     * @param Integer $client_channel
     * @param String $data
     * @return Boolean
     * @access private
     */
    function _send_channel_packet($client_channel, $data)
    {
        /* The maximum amount of data allowed is determined by the maximum
           packet size for the channel, and the current window size, whichever
           is smaller.

           -- http://tools.ietf.org/html/rfc4254#section-5.2 */
        $max_size = min(
            $this->packet_size_client_to_server[$client_channel],
            $this->window_size_client_to_server[$client_channel]
<<<<<<< HEAD
        ) - 4;
=======
        );
>>>>>>> 027727b7
        while (strlen($data) > $max_size) {
            if (!$this->window_size_client_to_server[$client_channel]) {
                $this->bitmap^= NET_SSH2_MASK_WINDOW_ADJUST;
                // using an invalid channel will let the buffers be built up for the valid channels
                $output = $this->_get_channel_packet(-1);
                $this->bitmap^= NET_SSH2_MASK_WINDOW_ADJUST;
                $max_size = min(
                    $this->packet_size_client_to_server[$client_channel],
                    $this->window_size_client_to_server[$client_channel]
<<<<<<< HEAD
                ) - 4;
=======
                );
>>>>>>> 027727b7
            }

            $temp = $this->_string_shift($data, $max_size);
            $packet = pack('CN2a*',
                NET_SSH2_MSG_CHANNEL_DATA,
                $this->server_channels[$client_channel],
                strlen($temp),
                $temp
            );

<<<<<<< HEAD
            $this->window_size_client_to_server[$client_channel]-= strlen($temp) + 4;
=======
            $this->window_size_client_to_server[$client_channel]-= strlen($temp);
>>>>>>> 027727b7

            if (!$this->_send_binary_packet($packet)) {
                return false;
            }
        }

<<<<<<< HEAD
        if (strlen($data) >= $this->window_size_client_to_server[$client_channel] - 4) {
=======
        if (strlen($data) >= $this->window_size_client_to_server[$client_channel]) {
>>>>>>> 027727b7
            $this->bitmap^= NET_SSH2_MASK_WINDOW_ADJUST;
            $this->_get_channel_packet(-1);
            $this->bitmap^= NET_SSH2_MASK_WINDOW_ADJUST;
        }

<<<<<<< HEAD
        $this->window_size_client_to_server[$client_channel]-= strlen($data) + 4;
=======
        $this->window_size_client_to_server[$client_channel]-= strlen($data);
>>>>>>> 027727b7

        return $this->_send_binary_packet(pack('CN2a*',
            NET_SSH2_MSG_CHANNEL_DATA,
            $this->server_channels[$client_channel],
            strlen($data),
            $data));
    }

    /**
     * Closes and flushes a channel
     *
     * Net_SSH2 doesn't properly close most channels.  For exec() channels are normally closed by the server
     * and for SFTP channels are presumably closed when the client disconnects.  This functions is intended
     * for SCP more than anything.
     *
     * @param Integer $client_channel
     * @param Boolean $want_reply
     * @return Boolean
     * @access private
     */
    function _close_channel($client_channel, $want_reply = false)
    {
        // see http://tools.ietf.org/html/rfc4254#section-5.3

        $this->_send_binary_packet(pack('CN', NET_SSH2_MSG_CHANNEL_EOF, $this->server_channels[$client_channel]));

        if (!$want_reply) {
            $this->_send_binary_packet(pack('CN', NET_SSH2_MSG_CHANNEL_CLOSE, $this->server_channels[$client_channel]));
<<<<<<< HEAD
        }

        $this->channel_status[$client_channel] = NET_SSH2_MSG_CHANNEL_CLOSE;

        $this->curTimeout = 0;

        while (!is_bool($this->_get_channel_packet($client_channel)));

        if ($want_reply) {
            $this->_send_binary_packet(pack('CN', NET_SSH2_MSG_CHANNEL_CLOSE, $this->server_channels[$client_channel]));
        }

=======
        }

        $this->channel_status[$client_channel] = NET_SSH2_MSG_CHANNEL_CLOSE;

        $this->curTimeout = 0;

        while (!is_bool($this->_get_channel_packet($client_channel)));

        if ($want_reply) {
            $this->_send_binary_packet(pack('CN', NET_SSH2_MSG_CHANNEL_CLOSE, $this->server_channels[$client_channel]));
        }

>>>>>>> 027727b7
        if ($this->bitmap & NET_SSH2_MASK_SHELL) {
            $this->bitmap&= ~NET_SSH2_MASK_SHELL;
        }
    }

    /**
     * Disconnect
     *
     * @param Integer $reason
     * @return Boolean
     * @access private
     */
    function _disconnect($reason)
    {
        if ($this->bitmap) {
            $data = pack('CNNa*Na*', NET_SSH2_MSG_DISCONNECT, $reason, 0, '', 0, '');
            $this->_send_binary_packet($data);
            $this->bitmap = 0;
            fclose($this->fsock);
            return false;
        }
    }

    /**
     * String Shift
     *
     * Inspired by array_shift
     *
     * @param String $string
     * @param optional Integer $index
     * @return String
     * @access private
     */
    function _string_shift(&$string, $index = 1)
    {
        $substr = substr($string, 0, $index);
        $string = substr($string, $index);
        return $substr;
    }

    /**
     * Define Array
     *
     * Takes any number of arrays whose indices are integers and whose values are strings and defines a bunch of
     * named constants from it, using the value as the name of the constant and the index as the value of the constant.
     * If any of the constants that would be defined already exists, none of the constants will be defined.
     *
     * @param Array $array
     * @access private
     */
    function _define_array()
    {
        $args = func_get_args();
        foreach ($args as $arg) {
            foreach ($arg as $key=>$value) {
                if (!defined($value)) {
                    define($value, $key);
                } else {
                    break 2;
                }
            }
        }
    }

    /**
     * Returns a log of the packets that have been sent and received.
     *
     * Returns a string if NET_SSH2_LOGGING == NET_SSH2_LOG_COMPLEX, an array if NET_SSH2_LOGGING == NET_SSH2_LOG_SIMPLE and false if !defined('NET_SSH2_LOGGING')
     *
     * @access public
     * @return String or Array
     */
    function getLog()
    {
        if (!defined('NET_SSH2_LOGGING')) {
            return false;
        }

        switch (NET_SSH2_LOGGING) {
            case NET_SSH2_LOG_SIMPLE:
                return $this->message_number_log;
                break;
            case NET_SSH2_LOG_COMPLEX:
                return $this->_format_log($this->message_log, $this->message_number_log);
                break;
            default:
                return false;
        }
    }

    /**
     * Formats a log for printing
     *
     * @param Array $message_log
     * @param Array $message_number_log
     * @access private
     * @return String
     */
    function _format_log($message_log, $message_number_log)
    {
        $output = '';
        for ($i = 0; $i < count($message_log); $i++) {
            $output.= $message_number_log[$i] . "\r\n";
            $current_log = $message_log[$i];
            $j = 0;
            do {
                if (strlen($current_log)) {
                    $output.= str_pad(dechex($j), 7, '0', STR_PAD_LEFT) . '0  ';
                }
                $fragment = $this->_string_shift($current_log, $this->log_short_width);
                $hex = substr(preg_replace_callback('#.#s', array($this, '_format_log_helper'), $fragment), strlen($this->log_boundary));
                // replace non ASCII printable characters with dots
                // http://en.wikipedia.org/wiki/ASCII#ASCII_printable_characters
                // also replace < with a . since < messes up the output on web browsers
                $raw = preg_replace('#[^\x20-\x7E]|<#', '.', $fragment);
                $output.= str_pad($hex, $this->log_long_width - $this->log_short_width, ' ') . $raw . "\r\n";
                $j++;
            } while (strlen($current_log));
            $output.= "\r\n";
        }

        return $output;
    }

    /**
     * Helper function for _format_log
     *
     * For use with preg_replace_callback()
     *
     * @param Array $matches
     * @access private
     * @return String
     */
    function _format_log_helper($matches)
    {
        return $this->log_boundary . str_pad(dechex(ord($matches[0])), 2, '0', STR_PAD_LEFT);
    }

    /**
     * Returns all errors
     *
     * @return String
     * @access public
     */
    function getErrors()
    {
        return $this->errors;
    }

    /**
     * Returns the last error
     *
     * @return String
     * @access public
     */
    function getLastError()
    {
        return $this->errors[count($this->errors) - 1];
    }

    /**
     * Return the server identification.
     *
     * @return String
     * @access public
     */
    function getServerIdentification()
    {
        $this->_connect();

        return $this->server_identifier;
    }

    /**
     * Return a list of the key exchange algorithms the server supports.
     *
     * @return Array
     * @access public
     */
    function getKexAlgorithms()
    {
        $this->_connect();

        return $this->kex_algorithms;
    }

    /**
     * Return a list of the host key (public key) algorithms the server supports.
     *
     * @return Array
     * @access public
     */
    function getServerHostKeyAlgorithms()
    {
        $this->_connect();

        return $this->server_host_key_algorithms;
    }

    /**
     * Return a list of the (symmetric key) encryption algorithms the server supports, when receiving stuff from the client.
     *
     * @return Array
     * @access public
     */
    function getEncryptionAlgorithmsClient2Server()
    {
        $this->_connect();

        return $this->encryption_algorithms_client_to_server;
    }

    /**
     * Return a list of the (symmetric key) encryption algorithms the server supports, when sending stuff to the client.
     *
     * @return Array
     * @access public
     */
    function getEncryptionAlgorithmsServer2Client()
    {
        $this->_connect();

        return $this->encryption_algorithms_server_to_client;
    }

    /**
     * Return a list of the MAC algorithms the server supports, when receiving stuff from the client.
     *
     * @return Array
     * @access public
     */
    function getMACAlgorithmsClient2Server()
    {
        $this->_connect();

        return $this->mac_algorithms_client_to_server;
    }

    /**
     * Return a list of the MAC algorithms the server supports, when sending stuff to the client.
     *
     * @return Array
     * @access public
     */
    function getMACAlgorithmsServer2Client()
    {
        $this->_connect();

        return $this->mac_algorithms_server_to_client;
    }

    /**
     * Return a list of the compression algorithms the server supports, when receiving stuff from the client.
     *
     * @return Array
     * @access public
     */
    function getCompressionAlgorithmsClient2Server()
    {
        $this->_connect();

        return $this->compression_algorithms_client_to_server;
    }

    /**
     * Return a list of the compression algorithms the server supports, when sending stuff to the client.
     *
     * @return Array
     * @access public
     */
    function getCompressionAlgorithmsServer2Client()
    {
        $this->_connect();

        return $this->compression_algorithms_server_to_client;
    }

    /**
     * Return a list of the languages the server supports, when sending stuff to the client.
     *
     * @return Array
     * @access public
     */
    function getLanguagesServer2Client()
    {
        $this->_connect();

        return $this->languages_server_to_client;
    }

    /**
     * Return a list of the languages the server supports, when receiving stuff from the client.
     *
     * @return Array
     * @access public
     */
    function getLanguagesClient2Server()
    {
        $this->_connect();

        return $this->languages_client_to_server;
    }

    /**
     * Returns the banner message.
     *
     * Quoting from the RFC, "in some jurisdictions, sending a warning message before
     * authentication may be relevant for getting legal protection."
     *
     * @return String
     * @access public
     */
    function getBannerMessage()
    {
        return $this->banner_message;
    }

    /**
     * Returns the server public host key.
     *
     * Caching this the first time you connect to a server and checking the result on subsequent connections
     * is recommended.  Returns false if the server signature is not signed correctly with the public host key.
     *
     * @return Mixed
     * @access public
     */
    function getServerPublicHostKey()
    {
        if (!($this->bitmap & NET_SSH2_MASK_CONSTRUCTOR)) {
<<<<<<< HEAD
            $this->bitmap |= NET_SSH2_MASK_CONSTRUCTOR;
=======
>>>>>>> 027727b7
            if (!$this->_connect()) {
                return false;
            }
        }

        $signature = $this->signature;
        $server_public_host_key = $this->server_public_host_key;

        extract(unpack('Nlength', $this->_string_shift($server_public_host_key, 4)));
        $this->_string_shift($server_public_host_key, $length);

        if ($this->signature_validated) {
            return $this->bitmap ?
                $this->signature_format . ' ' . base64_encode($this->server_public_host_key) :
                false;
        }

        $this->signature_validated = true;

        switch ($this->signature_format) {
            case 'ssh-dss':
                $zero = new BigInteger();

                $temp = unpack('Nlength', $this->_string_shift($server_public_host_key, 4));
                $p = new BigInteger($this->_string_shift($server_public_host_key, $temp['length']), -256);

                $temp = unpack('Nlength', $this->_string_shift($server_public_host_key, 4));
                $q = new BigInteger($this->_string_shift($server_public_host_key, $temp['length']), -256);

                $temp = unpack('Nlength', $this->_string_shift($server_public_host_key, 4));
                $g = new BigInteger($this->_string_shift($server_public_host_key, $temp['length']), -256);

                $temp = unpack('Nlength', $this->_string_shift($server_public_host_key, 4));
                $y = new BigInteger($this->_string_shift($server_public_host_key, $temp['length']), -256);

                /* The value for 'dss_signature_blob' is encoded as a string containing
                   r, followed by s (which are 160-bit integers, without lengths or
                   padding, unsigned, and in network byte order). */
                $temp = unpack('Nlength', $this->_string_shift($signature, 4));
                if ($temp['length'] != 40) {
                    user_error('Invalid signature');
                    return $this->_disconnect(NET_SSH2_DISCONNECT_KEY_EXCHANGE_FAILED);
                }

                $r = new BigInteger($this->_string_shift($signature, 20), 256);
                $s = new BigInteger($this->_string_shift($signature, 20), 256);

                switch (true) {
                    case $r->equals($zero):
                    case $r->compare($q) >= 0:
                    case $s->equals($zero):
                    case $s->compare($q) >= 0:
                        user_error('Invalid signature');
                        return $this->_disconnect(NET_SSH2_DISCONNECT_KEY_EXCHANGE_FAILED);
                }

                $w = $s->modInverse($q);

                $u1 = $w->multiply(new BigInteger(sha1($this->exchange_hash), 16));
                list(, $u1) = $u1->divide($q);

                $u2 = $w->multiply($r);
                list(, $u2) = $u2->divide($q);

                $g = $g->modPow($u1, $p);
                $y = $y->modPow($u2, $p);

                $v = $g->multiply($y);
                list(, $v) = $v->divide($p);
                list(, $v) = $v->divide($q);

                if (!$v->equals($r)) {
                    user_error('Bad server signature');
                    return $this->_disconnect(NET_SSH2_DISCONNECT_HOST_KEY_NOT_VERIFIABLE);
                }

                break;
            case 'ssh-rsa':
                $temp = unpack('Nlength', $this->_string_shift($server_public_host_key, 4));
                $e = new BigInteger($this->_string_shift($server_public_host_key, $temp['length']), -256);

                $temp = unpack('Nlength', $this->_string_shift($server_public_host_key, 4));
<<<<<<< HEAD
                $n = new BigInteger($this->_string_shift($server_public_host_key, $temp['length']), -256);
                $nLength = $temp['length'];
=======
                $rawN = $this->_string_shift($server_public_host_key, $temp['length']);
                $n = new BigInteger($rawN, -256);
                $nLength = strlen(ltrim($rawN, "\0"));
>>>>>>> 027727b7

                /*
                $temp = unpack('Nlength', $this->_string_shift($signature, 4));
                $signature = $this->_string_shift($signature, $temp['length']);

                if (!class_exists('Crypt_RSA')) {
                    include_once 'Crypt/RSA.php';
                }

                $rsa = new Crypt_RSA();
                $rsa->setSignatureMode(CRYPT_RSA_SIGNATURE_PKCS1);
                $rsa->loadKey(array('e' => $e, 'n' => $n), CRYPT_RSA_PUBLIC_FORMAT_RAW);
                if (!$rsa->verify($this->exchange_hash, $signature)) {
                    user_error('Bad server signature');
                    return $this->_disconnect(NET_SSH2_DISCONNECT_HOST_KEY_NOT_VERIFIABLE);
                }
                */

                $temp = unpack('Nlength', $this->_string_shift($signature, 4));
                $s = new BigInteger($this->_string_shift($signature, $temp['length']), 256);

                // validate an RSA signature per "8.2 RSASSA-PKCS1-v1_5", "5.2.2 RSAVP1", and "9.1 EMSA-PSS" in the
                // following URL:
                // ftp://ftp.rsasecurity.com/pub/pkcs/pkcs-1/pkcs-1v2-1.pdf

                // also, see SSHRSA.c (rsa2_verifysig) in PuTTy's source.

                if ($s->compare(new BigInteger()) < 0 || $s->compare($n->subtract(new BigInteger(1))) > 0) {
                    user_error('Invalid signature');
                    return $this->_disconnect(NET_SSH2_DISCONNECT_KEY_EXCHANGE_FAILED);
                }

                $s = $s->modPow($e, $n);
                $s = $s->toBytes();

                $h = pack('N4H*', 0x00302130, 0x0906052B, 0x0E03021A, 0x05000414, sha1($this->exchange_hash));
                $h = chr(0x01) . str_repeat(chr(0xFF), $nLength - 2 - strlen($h)) . $h;

                if ($s != $h) {
                    user_error('Bad server signature');
                    return $this->_disconnect(NET_SSH2_DISCONNECT_HOST_KEY_NOT_VERIFIABLE);
                }
                break;
            default:
                user_error('Unsupported signature format');
                return $this->_disconnect(NET_SSH2_DISCONNECT_HOST_KEY_NOT_VERIFIABLE);
        }

        return $this->signature_format . ' ' . base64_encode($this->server_public_host_key);
    }

    /**
     * Returns the exit status of an SSH command or false.
     *
     * @return Integer or false
     * @access public
     */
    function getExitStatus()
    {
        if (is_null($this->exit_status)) {
            return false;
        }
        return $this->exit_status;
    }

    /**
     * Returns the number of columns for the terminal window size.
<<<<<<< HEAD
     * 
=======
     *
>>>>>>> 027727b7
     * @return Integer
     * @access public
     */
    function getWindowColumns()
    {
        return $this->windowColumns;
    }

    /**
     * Returns the number of rows for the terminal window size.
<<<<<<< HEAD
     * 
=======
     *
>>>>>>> 027727b7
     * @return Integer
     * @access public
     */
    function getWindowRows()
    {
        return $this->windowRows;
    }
<<<<<<< HEAD

    /**
     * Sets the number of columns for the terminal window size.
     * 
     * @param Integer $value
     * @access public
     */
    function setWindowColumns($value)
    {
        $this->windowColumns = $value;
    }

    /**
     * Sets the number of rows for the terminal window size.
     * 
     * @param Integer $value
     * @access public
     */
    function setWindowRows($value)
    {
        $this->windowRows = $value;
    }

    /**
     * Sets the number of columns and rows for the terminal window size.
     * 
=======

    /**
     * Sets the number of columns for the terminal window size.
     *
     * @param Integer $value
     * @access public
     */
    function setWindowColumns($value)
    {
        $this->windowColumns = $value;
    }

    /**
     * Sets the number of rows for the terminal window size.
     *
     * @param Integer $value
     * @access public
     */
    function setWindowRows($value)
    {
        $this->windowRows = $value;
    }

    /**
     * Sets the number of columns and rows for the terminal window size.
     *
>>>>>>> 027727b7
     * @param Integer $columns
     * @param Integer $rows
     * @access public
     */
    function setWindowSize($columns = 80, $rows = 24)
    {
        $this->windowColumns = $columns;
        $this->windowRows = $rows;
    }
}<|MERGE_RESOLUTION|>--- conflicted
+++ resolved
@@ -69,10 +69,7 @@
  * @link      http://phpseclib.sourceforge.net
  */
 
-<<<<<<< HEAD
-=======
 use \phpseclib\Crypt\Random;
->>>>>>> 027727b7
 // Used to do Diffie-Hellman key exchange and DSA/RSA signature verification.
 use \PHPSecLib\Math\BigInteger;
 
@@ -87,11 +84,7 @@
 define('NET_SSH2_MASK_LOGIN_REQ',     0x00000004);
 define('NET_SSH2_MASK_LOGIN',         0x00000008);
 define('NET_SSH2_MASK_SHELL',         0x00000010);
-<<<<<<< HEAD
-define('NET_SSH2_MASK_WINDOW_ADJUST', 0X00000020);
-=======
 define('NET_SSH2_MASK_WINDOW_ADJUST', 0x00000020);
->>>>>>> 027727b7
 /**#@-*/
 
 /**#@+
@@ -809,7 +802,6 @@
 
     /**
      * Port Number
-<<<<<<< HEAD
      *
      * @see Net_SSH2::__construct()
      * @see Net_SSH2::_connect()
@@ -825,41 +817,17 @@
      * exec() won't timeout unless some PHP setting forces it too. The timeout specified in the constructor,
      * however, is non-optional. There will be a timeout, whether or not you set it. If you don't it'll be
      * 10 seconds. It is used by fsockopen() and the initial stream_select in that function.
-=======
->>>>>>> 027727b7
      *
      * @see Net_SSH2::__construct()
      * @see Net_SSH2::_connect()
      * @var Integer
      * @access private
      */
-<<<<<<< HEAD
-=======
-    var $port;
-
-    /**
-     * Timeout for initial connection
-     *
-     * Set by the constructor call. Calling setTimeout() is optional. If it's not called functions like
-     * exec() won't timeout unless some PHP setting forces it too. The timeout specified in the constructor,
-     * however, is non-optional. There will be a timeout, whether or not you set it. If you don't it'll be
-     * 10 seconds. It is used by fsockopen() and the initial stream_select in that function.
-     *
-     * @see Net_SSH2::__construct()
-     * @see Net_SSH2::_connect()
-     * @var Integer
-     * @access private
-     */
->>>>>>> 027727b7
     var $connectionTimeout;
 
     /**
      * Number of columns for terminal window size
-<<<<<<< HEAD
-     * 
-=======
-     *
->>>>>>> 027727b7
+     *
      * @see Net_SSH2::getWindowColumns()
      * @see Net_SSH2::setWindowColumns()
      * @see Net_SSH2::setWindowSize()
@@ -870,11 +838,7 @@
 
     /**
      * Number of columns for terminal window size
-<<<<<<< HEAD
-     * 
-=======
-     *
->>>>>>> 027727b7
+     *
      * @see Net_SSH2::getWindowRows()
      * @see Net_SSH2::setWindowRows()
      * @see Net_SSH2::setWindowSize()
@@ -978,15 +942,12 @@
      */
     function _connect()
     {
-<<<<<<< HEAD
-=======
         if ($this->bitmap & NET_SSH2_MASK_CONSTRUCTOR) {
             return false;
         }
 
         $this->bitmap |= NET_SSH2_MASK_CONSTRUCTOR;
 
->>>>>>> 027727b7
         $timeout = $this->connectionTimeout;
         $host = $this->host . ':' . $this->port;
 
@@ -1003,11 +964,7 @@
         $timeout-= $elapsed;
 
         if ($timeout <= 0) {
-<<<<<<< HEAD
-            user_error(rtrim("Cannot connect to $host. Timeout error"));
-=======
             user_error("Cannot connect to $host. Timeout error");
->>>>>>> 027727b7
             return false;
         }
 
@@ -1020,11 +977,7 @@
         // on windows this returns a "Warning: Invalid CRT parameters detected" error
         // the !count() is done as a workaround for <https://bugs.php.net/42682>
         if (!@stream_select($read, $write, $except, $sec, $usec) && !count($read)) {
-<<<<<<< HEAD
-            user_error(rtrim("Cannot connect to $host. Banner timeout"));
-=======
             user_error("Cannot connect to $host. Banner timeout");
->>>>>>> 027727b7
             return false;
         }
 
@@ -1084,11 +1037,7 @@
             return false;
         }
 
-<<<<<<< HEAD
-        $this->bitmap = NET_SSH2_MASK_CONNECTED;
-=======
         $this->bitmap|= NET_SSH2_MASK_CONNECTED;
->>>>>>> 027727b7
 
         return true;
     }
@@ -1148,11 +1097,7 @@
                 'arcfour256',
                 'arcfour128',
 
-<<<<<<< HEAD
-                'arcfour',        // OPTIONAL          the ARCFOUR stream cipher with a 128-bit key
-=======
                 //'arcfour',        // OPTIONAL          the ARCFOUR stream cipher with a 128-bit key
->>>>>>> 027727b7
 
                 // CTR modes from <http://tools.ietf.org/html/rfc4344#section-4>:
                 'aes128-ctr',     // RECOMMENDED       AES (Rijndael) in SDCTR mode, with 128-bit key
@@ -1166,7 +1111,6 @@
                 'aes128-cbc',     // RECOMMENDED       AES with a 128-bit key
                 'aes192-cbc',     // OPTIONAL          AES with a 192-bit key
                 'aes256-cbc',     // OPTIONAL          AES in CBC mode, with a 256-bit key
-<<<<<<< HEAD
 
                 'twofish128-cbc', // OPTIONAL          Twofish with a 128-bit key
                 'twofish192-cbc', // OPTIONAL          Twofish with a 192-bit key
@@ -1181,47 +1125,21 @@
                 '3des-ctr',       // RECOMMENDED       Three-key 3DES in SDCTR mode
 
                 '3des-cbc',       // REQUIRED          three-key 3DES in CBC mode
-                'none'            // OPTIONAL          no encryption; NOT RECOMMENDED
-            );
-
-=======
-
-                'twofish128-cbc', // OPTIONAL          Twofish with a 128-bit key
-                'twofish192-cbc', // OPTIONAL          Twofish with a 192-bit key
-                'twofish256-cbc',
-                'twofish-cbc',    // OPTIONAL          alias for "twofish256-cbc"
-                                  //                   (this is being retained for historical reasons)
-
-                'blowfish-ctr',   // OPTIONAL          Blowfish in SDCTR mode
-
-                'blowfish-cbc',   // OPTIONAL          Blowfish in CBC mode
-
-                '3des-ctr',       // RECOMMENDED       Three-key 3DES in SDCTR mode
-
-                '3des-cbc',       // REQUIRED          three-key 3DES in CBC mode
                 //'none'            // OPTIONAL          no encryption; NOT RECOMMENDED
             );
 
->>>>>>> 027727b7
             $encryption_algorithms = array_values($encryption_algorithms);
         }
 
         $mac_algorithms = array(
-<<<<<<< HEAD
-=======
             // from <http://www.ietf.org/rfc/rfc6668.txt>:
             'hmac-sha2-256',// RECOMMENDED     HMAC-SHA256 (digest length = key length = 32)
 
->>>>>>> 027727b7
             'hmac-sha1-96', // RECOMMENDED     first 96 bits of HMAC-SHA1 (digest length = 12, key length = 20)
             'hmac-sha1',    // REQUIRED        HMAC-SHA1 (digest length = key length = 20)
             'hmac-md5-96',  // OPTIONAL        first 96 bits of HMAC-MD5 (digest length = 12, key length = 16)
             'hmac-md5',     // OPTIONAL        HMAC-MD5 (digest length = key length = 16)
-<<<<<<< HEAD
-            'none'          // OPTIONAL        no MAC; NOT RECOMMENDED
-=======
             //'none'          // OPTIONAL        no MAC; NOT RECOMMENDED
->>>>>>> 027727b7
         );
 
         static $compression_algorithms = array(
@@ -1250,11 +1168,7 @@
             $compression_algorithms_server_to_client = $compression_algorithms_client_to_server = implode(',', $compression_algorithms);
         }
 
-<<<<<<< HEAD
-        $client_cookie = crypt_random_string(16);
-=======
         $client_cookie = Random::string(16);
->>>>>>> 027727b7
 
         $response = $kexinit_payload_server;
         $this->_string_shift($response, 1); // skip past the message number (it should be SSH_MSG_KEXINIT)
@@ -1606,30 +1520,6 @@
             case 'aes192-ctr':
             case 'aes128-ctr':
                 $this->decrypt = new Crypt_Rijndael(CRYPT_RIJNDAEL_MODE_CTR);
-<<<<<<< HEAD
-=======
-                $this->decrypt_block_size = 16;
-                break;
-            case 'blowfish-cbc':
-                $this->decrypt = new Crypt_Blowfish();
-                $this->decrypt_block_size = 8;
-                break;
-            case 'blowfish-ctr':
-                $this->decrypt = new Crypt_Blowfish(CRYPT_BLOWFISH_MODE_CTR);
-                $this->decrypt_block_size = 8;
-                break;
-            case 'twofish128-cbc':
-            case 'twofish192-cbc':
-            case 'twofish256-cbc':
-            case 'twofish-cbc':
-                $this->decrypt = new Crypt_Twofish();
-                $this->decrypt_block_size = 16;
-                break;
-            case 'twofish128-ctr':
-            case 'twofish192-ctr':
-            case 'twofish256-ctr':
-                $this->decrypt = new Crypt_Twofish(CRYPT_TWOFISH_MODE_CTR);
->>>>>>> 027727b7
                 $this->decrypt_block_size = 16;
                 break;
             case 'blowfish-cbc':
@@ -1836,10 +1726,6 @@
     function _login($username)
     {
         if (!($this->bitmap & NET_SSH2_MASK_CONSTRUCTOR)) {
-<<<<<<< HEAD
-            $this->bitmap |= NET_SSH2_MASK_CONSTRUCTOR;
-=======
->>>>>>> 027727b7
             if (!$this->_connect()) {
                 return false;
             }
@@ -2102,10 +1988,6 @@
 
                 if (!count($responses) && $num_prompts) {
                     $this->last_interactive_response = $orig;
-<<<<<<< HEAD
-                    $this->bitmap |= NET_SSH_MASK_LOGIN_INTERACTIVE;
-=======
->>>>>>> 027727b7
                     return false;
                 }
 
@@ -2697,19 +2579,12 @@
     /**
      * Is the connection still active?
      *
-<<<<<<< HEAD
-=======
      * @return boolean
->>>>>>> 027727b7
      * @access public
      */
     function isConnected()
     {
-<<<<<<< HEAD
-        return $this->bitmap & NET_SSH2_MASK_LOGIN;
-=======
         return (bool) ($this->bitmap & NET_SSH2_MASK_CONNECTED);
->>>>>>> 027727b7
     }
 
     /**
@@ -3019,11 +2894,7 @@
 
             extract(unpack('Ctype/Nchannel', $this->_string_shift($response, 5)));
 
-<<<<<<< HEAD
-            $this->window_size_server_to_client[$channel]-= strlen($response) + 4;
-=======
             $this->window_size_server_to_client[$channel]-= strlen($response);
->>>>>>> 027727b7
 
             // resize the window, if appropriate
             if ($this->window_size_server_to_client[$channel] < 0) {
@@ -3195,11 +3066,7 @@
         $packet_length+= (($this->encrypt_block_size - 1) * $packet_length) % $this->encrypt_block_size;
         // subtracting strlen($data) is obvious - subtracting 5 is necessary because of packet_length and padding_length
         $padding_length = $packet_length - strlen($data) - 5;
-<<<<<<< HEAD
-        $padding = crypt_random_string($padding_length);
-=======
         $padding = Random::string($padding_length);
->>>>>>> 027727b7
 
         // we subtract 4 from packet_length because the packet_length field isn't supposed to include itself
         $packet = pack('NCa*', $packet_length - 4, $padding_length, $data . $padding);
@@ -3325,11 +3192,7 @@
         $max_size = min(
             $this->packet_size_client_to_server[$client_channel],
             $this->window_size_client_to_server[$client_channel]
-<<<<<<< HEAD
-        ) - 4;
-=======
         );
->>>>>>> 027727b7
         while (strlen($data) > $max_size) {
             if (!$this->window_size_client_to_server[$client_channel]) {
                 $this->bitmap^= NET_SSH2_MASK_WINDOW_ADJUST;
@@ -3339,11 +3202,7 @@
                 $max_size = min(
                     $this->packet_size_client_to_server[$client_channel],
                     $this->window_size_client_to_server[$client_channel]
-<<<<<<< HEAD
-                ) - 4;
-=======
                 );
->>>>>>> 027727b7
             }
 
             $temp = $this->_string_shift($data, $max_size);
@@ -3354,32 +3213,20 @@
                 $temp
             );
 
-<<<<<<< HEAD
-            $this->window_size_client_to_server[$client_channel]-= strlen($temp) + 4;
-=======
             $this->window_size_client_to_server[$client_channel]-= strlen($temp);
->>>>>>> 027727b7
 
             if (!$this->_send_binary_packet($packet)) {
                 return false;
             }
         }
 
-<<<<<<< HEAD
-        if (strlen($data) >= $this->window_size_client_to_server[$client_channel] - 4) {
-=======
         if (strlen($data) >= $this->window_size_client_to_server[$client_channel]) {
->>>>>>> 027727b7
             $this->bitmap^= NET_SSH2_MASK_WINDOW_ADJUST;
             $this->_get_channel_packet(-1);
             $this->bitmap^= NET_SSH2_MASK_WINDOW_ADJUST;
         }
 
-<<<<<<< HEAD
-        $this->window_size_client_to_server[$client_channel]-= strlen($data) + 4;
-=======
         $this->window_size_client_to_server[$client_channel]-= strlen($data);
->>>>>>> 027727b7
 
         return $this->_send_binary_packet(pack('CN2a*',
             NET_SSH2_MSG_CHANNEL_DATA,
@@ -3408,7 +3255,6 @@
 
         if (!$want_reply) {
             $this->_send_binary_packet(pack('CN', NET_SSH2_MSG_CHANNEL_CLOSE, $this->server_channels[$client_channel]));
-<<<<<<< HEAD
         }
 
         $this->channel_status[$client_channel] = NET_SSH2_MSG_CHANNEL_CLOSE;
@@ -3421,20 +3267,6 @@
             $this->_send_binary_packet(pack('CN', NET_SSH2_MSG_CHANNEL_CLOSE, $this->server_channels[$client_channel]));
         }
 
-=======
-        }
-
-        $this->channel_status[$client_channel] = NET_SSH2_MSG_CHANNEL_CLOSE;
-
-        $this->curTimeout = 0;
-
-        while (!is_bool($this->_get_channel_packet($client_channel)));
-
-        if ($want_reply) {
-            $this->_send_binary_packet(pack('CN', NET_SSH2_MSG_CHANNEL_CLOSE, $this->server_channels[$client_channel]));
-        }
-
->>>>>>> 027727b7
         if ($this->bitmap & NET_SSH2_MASK_SHELL) {
             $this->bitmap&= ~NET_SSH2_MASK_SHELL;
         }
@@ -3764,10 +3596,6 @@
     function getServerPublicHostKey()
     {
         if (!($this->bitmap & NET_SSH2_MASK_CONSTRUCTOR)) {
-<<<<<<< HEAD
-            $this->bitmap |= NET_SSH2_MASK_CONSTRUCTOR;
-=======
->>>>>>> 027727b7
             if (!$this->_connect()) {
                 return false;
             }
@@ -3850,14 +3678,9 @@
                 $e = new BigInteger($this->_string_shift($server_public_host_key, $temp['length']), -256);
 
                 $temp = unpack('Nlength', $this->_string_shift($server_public_host_key, 4));
-<<<<<<< HEAD
-                $n = new BigInteger($this->_string_shift($server_public_host_key, $temp['length']), -256);
-                $nLength = $temp['length'];
-=======
                 $rawN = $this->_string_shift($server_public_host_key, $temp['length']);
                 $n = new BigInteger($rawN, -256);
                 $nLength = strlen(ltrim($rawN, "\0"));
->>>>>>> 027727b7
 
                 /*
                 $temp = unpack('Nlength', $this->_string_shift($signature, 4));
@@ -3925,11 +3748,7 @@
 
     /**
      * Returns the number of columns for the terminal window size.
-<<<<<<< HEAD
-     * 
-=======
-     *
->>>>>>> 027727b7
+     *
      * @return Integer
      * @access public
      */
@@ -3940,11 +3759,7 @@
 
     /**
      * Returns the number of rows for the terminal window size.
-<<<<<<< HEAD
-     * 
-=======
-     *
->>>>>>> 027727b7
+     *
      * @return Integer
      * @access public
      */
@@ -3952,11 +3767,10 @@
     {
         return $this->windowRows;
     }
-<<<<<<< HEAD
 
     /**
      * Sets the number of columns for the terminal window size.
-     * 
+     *
      * @param Integer $value
      * @access public
      */
@@ -3967,7 +3781,7 @@
 
     /**
      * Sets the number of rows for the terminal window size.
-     * 
+     *
      * @param Integer $value
      * @access public
      */
@@ -3978,35 +3792,7 @@
 
     /**
      * Sets the number of columns and rows for the terminal window size.
-     * 
-=======
-
-    /**
-     * Sets the number of columns for the terminal window size.
-     *
-     * @param Integer $value
-     * @access public
-     */
-    function setWindowColumns($value)
-    {
-        $this->windowColumns = $value;
-    }
-
-    /**
-     * Sets the number of rows for the terminal window size.
-     *
-     * @param Integer $value
-     * @access public
-     */
-    function setWindowRows($value)
-    {
-        $this->windowRows = $value;
-    }
-
-    /**
-     * Sets the number of columns and rows for the terminal window size.
-     *
->>>>>>> 027727b7
+     *
      * @param Integer $columns
      * @param Integer $rows
      * @access public
