<?php
/* vim: set expandtab tabstop=4 shiftwidth=4 softtabstop=4: */

namespace PHPSecLib;

/**
 * Pure-PHP implementation of SSHv1.
 *
 * PHP versions 4 and 5
 *
 * Here's a short example of how to use this library:
 * <code>
 * <?php
 *    include 'Net/SSH1.php';
 *
 *    $ssh = new Net_SSH1('www.domain.tld');
 *    if (!$ssh->login('username', 'password')) {
 *        exit('Login Failed');
 *    }
 *
 *    echo $ssh->exec('ls -la');
 * ?>
 * </code>
 *
 * Here's another short example:
 * <code>
 * <?php
 *    include 'Net/SSH1.php';
 *
 *    $ssh = new Net_SSH1('www.domain.tld');
 *    if (!$ssh->login('username', 'password')) {
 *        exit('Login Failed');
 *    }
 *
 *    echo $ssh->read('username@username:~$');
 *    $ssh->write("ls -la\n");
 *    echo $ssh->read('username@username:~$');
 * ?>
 * </code>
 *
 * More information on the SSHv1 specification can be found by reading
 * {@link http://www.snailbook.com/docs/protocol-1.5.txt protocol-1.5.txt}.
 *
 * LICENSE: Permission is hereby granted, free of charge, to any person obtaining a copy
 * of this software and associated documentation files (the "Software"), to deal
 * in the Software without restriction, including without limitation the rights
 * to use, copy, modify, merge, publish, distribute, sublicense, and/or sell
 * copies of the Software, and to permit persons to whom the Software is
 * furnished to do so, subject to the following conditions:
 *
 * The above copyright notice and this permission notice shall be included in
 * all copies or substantial portions of the Software.
 *
 * THE SOFTWARE IS PROVIDED "AS IS", WITHOUT WARRANTY OF ANY KIND, EXPRESS OR
 * IMPLIED, INCLUDING BUT NOT LIMITED TO THE WARRANTIES OF MERCHANTABILITY,
 * FITNESS FOR A PARTICULAR PURPOSE AND NONINFRINGEMENT. IN NO EVENT SHALL THE
 * AUTHORS OR COPYRIGHT HOLDERS BE LIABLE FOR ANY CLAIM, DAMAGES OR OTHER
 * LIABILITY, WHETHER IN AN ACTION OF CONTRACT, TORT OR OTHERWISE, ARISING FROM,
 * OUT OF OR IN CONNECTION WITH THE SOFTWARE OR THE USE OR OTHER DEALINGS IN
 * THE SOFTWARE.
 *
 * @category  Net
 * @package   Net_SSH1
 * @author    Jim Wigginton <terrafrost@php.net>
 * @copyright MMVII Jim Wigginton
 * @license   http://www.opensource.org/licenses/mit-license.html  MIT License
 * @link      http://phpseclib.sourceforge.net
 */

<<<<<<< HEAD
=======
use \PHPSecLib\Crypt\Random;
>>>>>>> 027727b7
use \PHPSecLib\Math\BigInteger;

/**#@+
 * Encryption Methods
 *
 * @see Net_SSH1::getSupportedCiphers()
 * @access public
 */
/**
 * No encryption
 *
 * Not supported.
 */
define('NET_SSH1_CIPHER_NONE',       0);
/**
 * IDEA in CFB mode
 *
 * Not supported.
 */
define('NET_SSH1_CIPHER_IDEA',       1);
/**
 * DES in CBC mode
 */
define('NET_SSH1_CIPHER_DES',        2);
/**
 * Triple-DES in CBC mode
 *
 * All implementations are required to support this
 */
define('NET_SSH1_CIPHER_3DES',       3);
/**
 * TRI's Simple Stream encryption CBC
 *
 * Not supported nor is it defined in the official SSH1 specs.  OpenSSH, however, does define it (see cipher.h),
 * although it doesn't use it (see cipher.c)
 */
define('NET_SSH1_CIPHER_BROKEN_TSS', 4);
/**
 * RC4
 *
 * Not supported.
 *
 * @internal According to the SSH1 specs:
 *
 *        "The first 16 bytes of the session key are used as the key for
 *         the server to client direction.  The remaining 16 bytes are used
 *         as the key for the client to server direction.  This gives
 *         independent 128-bit keys for each direction."
 *
 *     This library currently only supports encryption when the same key is being used for both directions.  This is
 *     because there's only one $crypto object.  Two could be added ($encrypt and $decrypt, perhaps).
 */
define('NET_SSH1_CIPHER_RC4',        5);
/**
 * Blowfish
 *
 * Not supported nor is it defined in the official SSH1 specs.  OpenSSH, however, defines it (see cipher.h) and
 * uses it (see cipher.c)
 */
define('NET_SSH1_CIPHER_BLOWFISH',   6);
/**#@-*/

/**#@+
 * Authentication Methods
 *
 * @see Net_SSH1::getSupportedAuthentications()
 * @access public
 */
/**
 * .rhosts or /etc/hosts.equiv
 */
define('NET_SSH1_AUTH_RHOSTS',     1);
/**
 * pure RSA authentication
 */
define('NET_SSH1_AUTH_RSA',        2);
/**
 * password authentication
 *
 * This is the only method that is supported by this library.
 */
define('NET_SSH1_AUTH_PASSWORD',   3);
/**
 * .rhosts with RSA host authentication
 */
define('NET_SSH1_AUTH_RHOSTS_RSA', 4);
/**#@-*/

/**#@+
 * Terminal Modes
 *
 * @link http://3sp.com/content/developer/maverick-net/docs/Maverick.SSH.PseudoTerminalModesMembers.html
 * @access private
 */
define('NET_SSH1_TTY_OP_END',  0);
/**#@-*/

/**
 * The Response Type
 *
 * @see Net_SSH1::_get_binary_packet()
 * @access private
 */
define('NET_SSH1_RESPONSE_TYPE', 1);

/**
 * The Response Data
 *
 * @see Net_SSH1::_get_binary_packet()
 * @access private
 */
define('NET_SSH1_RESPONSE_DATA', 2);

/**#@+
 * Execution Bitmap Masks
 *
 * @see Net_SSH1::bitmap
 * @access private
 */
define('NET_SSH1_MASK_CONSTRUCTOR', 0x00000001);
define('NET_SSH1_MASK_CONNECTED',   0x00000002);
define('NET_SSH1_MASK_LOGIN',       0x00000004);
define('NET_SSH1_MASK_SHELL',       0x00000008);
/**#@-*/

/**#@+
 * @access public
 * @see Net_SSH1::getLog()
 */
/**
 * Returns the message numbers
 */
define('NET_SSH1_LOG_SIMPLE',  1);
/**
 * Returns the message content
 */
define('NET_SSH1_LOG_COMPLEX', 2);
/**
 * Outputs the content real-time
 */
define('NET_SSH1_LOG_REALTIME', 3);
/**
 * Dumps the content real-time to a file
 */
define('NET_SSH1_LOG_REALTIME_FILE', 4);
/**#@-*/

/**#@+
 * @access public
 * @see Net_SSH1::read()
 */
/**
 * Returns when a string matching $expect exactly is found
 */
define('NET_SSH1_READ_SIMPLE',  1);
/**
 * Returns when a string matching the regular expression $expect is found
 */
define('NET_SSH1_READ_REGEX', 2);
/**#@-*/

/**
 * Pure-PHP implementation of SSHv1.
 *
 * @package Net_SSH1
 * @author  Jim Wigginton <terrafrost@php.net>
 * @access  public
 */
class Net_SSH1
{
    /**
     * The SSH identifier
     *
     * @var String
     * @access private
     */
    var $identifier = 'SSH-1.5-phpseclib';

    /**
     * The Socket Object
     *
     * @var Object
     * @access private
     */
    var $fsock;

    /**
     * The cryptography object
     *
     * @var Object
     * @access private
     */
    var $crypto = false;

    /**
     * Execution Bitmap
     *
     * The bits that are set represent functions that have been called already.  This is used to determine
     * if a requisite function has been successfully executed.  If not, an error should be thrown.
     *
     * @var Integer
     * @access private
     */
    var $bitmap = 0;

    /**
     * The Server Key Public Exponent
     *
     * Logged for debug purposes
     *
     * @see Net_SSH1::getServerKeyPublicExponent()
     * @var String
     * @access private
     */
    var $server_key_public_exponent;

    /**
     * The Server Key Public Modulus
     *
     * Logged for debug purposes
     *
     * @see Net_SSH1::getServerKeyPublicModulus()
     * @var String
     * @access private
     */
    var $server_key_public_modulus;

    /**
     * The Host Key Public Exponent
     *
     * Logged for debug purposes
     *
     * @see Net_SSH1::getHostKeyPublicExponent()
     * @var String
     * @access private
     */
    var $host_key_public_exponent;

    /**
     * The Host Key Public Modulus
     *
     * Logged for debug purposes
     *
     * @see Net_SSH1::getHostKeyPublicModulus()
     * @var String
     * @access private
     */
    var $host_key_public_modulus;

    /**
     * Supported Ciphers
     *
     * Logged for debug purposes
     *
     * @see Net_SSH1::getSupportedCiphers()
     * @var Array
     * @access private
     */
    var $supported_ciphers = array(
        NET_SSH1_CIPHER_NONE       => 'No encryption',
        NET_SSH1_CIPHER_IDEA       => 'IDEA in CFB mode',
        NET_SSH1_CIPHER_DES        => 'DES in CBC mode',
        NET_SSH1_CIPHER_3DES       => 'Triple-DES in CBC mode',
        NET_SSH1_CIPHER_BROKEN_TSS => 'TRI\'s Simple Stream encryption CBC',
        NET_SSH1_CIPHER_RC4        => 'RC4',
        NET_SSH1_CIPHER_BLOWFISH   => 'Blowfish'
    );

    /**
     * Supported Authentications
     *
     * Logged for debug purposes
     *
     * @see Net_SSH1::getSupportedAuthentications()
     * @var Array
     * @access private
     */
    var $supported_authentications = array(
        NET_SSH1_AUTH_RHOSTS     => '.rhosts or /etc/hosts.equiv',
        NET_SSH1_AUTH_RSA        => 'pure RSA authentication',
        NET_SSH1_AUTH_PASSWORD   => 'password authentication',
        NET_SSH1_AUTH_RHOSTS_RSA => '.rhosts with RSA host authentication'
    );

    /**
     * Server Identification
     *
     * @see Net_SSH1::getServerIdentification()
     * @var String
     * @access private
     */
    var $server_identification = '';

    /**
     * Protocol Flags
     *
     * @see Net_SSH1::__construct()
     * @var Array
     * @access private
     */
    var $protocol_flags = array();

    /**
     * Protocol Flag Log
     *
     * @see Net_SSH1::getLog()
     * @var Array
     * @access private
     */
    var $protocol_flag_log = array();

    /**
     * Message Log
     *
     * @see Net_SSH1::getLog()
     * @var Array
     * @access private
     */
    var $message_log = array();

    /**
     * Real-time log file pointer
     *
     * @see Net_SSH1::_append_log()
     * @var Resource
     * @access private
     */
    var $realtime_log_file;

    /**
     * Real-time log file size
     *
     * @see Net_SSH1::_append_log()
     * @var Integer
     * @access private
     */
    var $realtime_log_size;

    /**
     * Real-time log file wrap boolean
     *
     * @see Net_SSH1::_append_log()
     * @var Boolean
     * @access private
     */
    var $realtime_log_wrap;

    /**
     * Interactive Buffer
     *
     * @see Net_SSH1::read()
     * @var Array
     * @access private
     */
    var $interactiveBuffer = '';

    /**
     * Timeout
     *
     * @see Net_SSH1::setTimeout()
     * @access private
     */
    var $timeout;

    /**
     * Current Timeout
     *
     * @see Net_SSH1::_get_channel_packet()
     * @access private
     */
    var $curTimeout;

    /**
     * Log Boundary
     *
     * @see Net_SSH1::_format_log
     * @access private
     */
    var $log_boundary = ':';

    /**
     * Log Long Width
     *
     * @see Net_SSH1::_format_log
     * @access private
     */
    var $log_long_width = 65;

    /**
     * Log Short Width
     *
     * @see Net_SSH1::_format_log
     * @access private
     */
    var $log_short_width = 16;

    /**
     * Hostname
     *
     * @see Net_SSH1::__construct()
     * @see Net_SSH1::_connect()
     * @var String
     * @access private
     */
    var $host;

    /**
     * Port Number
     *
     * @see Net_SSH1::__construct()
     * @see Net_SSH1::_connect()
     * @var Integer
     * @access private
     */
    var $port;

    /**
     * Timeout for initial connection
     *
     * Set by the constructor call. Calling setTimeout() is optional. If it's not called functions like
     * exec() won't timeout unless some PHP setting forces it too. The timeout specified in the constructor,
     * however, is non-optional. There will be a timeout, whether or not you set it. If you don't it'll be
     * 10 seconds. It is used by fsockopen() in that function.
     *
     * @see Net_SSH1::__construct()
     * @see Net_SSH1::_connect()
     * @var Integer
     * @access private
     */
    var $connectionTimeout;

    /**
     * Default cipher
     *
     * @see Net_SSH1::__construct()
     * @see Net_SSH1::_connect()
     * @var Integer
     * @access private
     */
    var $cipher;

    /**
     * Default Constructor.
     *
     * Connects to an SSHv1 server
     *
     * @param String $host
     * @param optional Integer $port
     * @param optional Integer $timeout
     * @param optional Integer $cipher
     * @return Net_SSH1
     * @access public
     */
    function __construct($host, $port = 22, $timeout = 10, $cipher = NET_SSH1_CIPHER_3DES)
    {
        // Include Crypt_Random
        // the class_exists() will only be called if the crypt_random_string function hasn't been defined and
        // will trigger a call to __autoload() if you're wanting to auto-load classes
        // call function_exists() a second time to stop the include_once from being called outside
        // of the auto loader
        if (!function_exists('crypt_random_string') && !class_exists('Crypt_Random') && !function_exists('crypt_random_string')) {
            include_once 'Crypt/Random.php';
        }

        $this->protocol_flags = array(
            1  => 'NET_SSH1_MSG_DISCONNECT',
            2  => 'NET_SSH1_SMSG_PUBLIC_KEY',
            3  => 'NET_SSH1_CMSG_SESSION_KEY',
            4  => 'NET_SSH1_CMSG_USER',
            9  => 'NET_SSH1_CMSG_AUTH_PASSWORD',
            10 => 'NET_SSH1_CMSG_REQUEST_PTY',
            12 => 'NET_SSH1_CMSG_EXEC_SHELL',
            13 => 'NET_SSH1_CMSG_EXEC_CMD',
            14 => 'NET_SSH1_SMSG_SUCCESS',
            15 => 'NET_SSH1_SMSG_FAILURE',
            16 => 'NET_SSH1_CMSG_STDIN_DATA',
            17 => 'NET_SSH1_SMSG_STDOUT_DATA',
            18 => 'NET_SSH1_SMSG_STDERR_DATA',
            19 => 'NET_SSH1_CMSG_EOF',
            20 => 'NET_SSH1_SMSG_EXITSTATUS',
            33 => 'NET_SSH1_CMSG_EXIT_CONFIRMATION'
        );

        $this->_define_array($this->protocol_flags);

        $this->host = $host;
        $this->port = $port;
        $this->connectionTimeout = $timeout;
        $this->cipher = $cipher;
    }

    /**
     * Connect to an SSHv1 server
     *
     * @return Boolean
     * @access private
     */
    function _connect()
    {
        $this->fsock = @fsockopen($this->host, $this->port, $errno, $errstr, $this->connectionTimeout);
        if (!$this->fsock) {
            user_error(rtrim("Cannot connect to {$this->host}:{$this->port}. Error $errno. $errstr"));
            return false;
        }

        $this->server_identification = $init_line = fgets($this->fsock, 255);

        if (defined('NET_SSH1_LOGGING')) {
            $this->_append_log('<-', $this->server_identification);
            $this->_append_log('->', $this->identifier . "\r\n");
        }

        if (!preg_match('#SSH-([0-9\.]+)-(.+)#', $init_line, $parts)) {
            user_error('Can only connect to SSH servers');
            return false;
        }
        if ($parts[1][0] != 1) {
            user_error("Cannot connect to SSH $parts[1] servers");
            return false;
        }

        fputs($this->fsock, $this->identifier."\r\n");

        $response = $this->_get_binary_packet();
        if ($response[NET_SSH1_RESPONSE_TYPE] != NET_SSH1_SMSG_PUBLIC_KEY) {
            user_error('Expected SSH_SMSG_PUBLIC_KEY');
            return false;
        }

        $anti_spoofing_cookie = $this->_string_shift($response[NET_SSH1_RESPONSE_DATA], 8);

        $this->_string_shift($response[NET_SSH1_RESPONSE_DATA], 4);

        $temp = unpack('nlen', $this->_string_shift($response[NET_SSH1_RESPONSE_DATA], 2));
        $server_key_public_exponent = new BigInteger($this->_string_shift($response[NET_SSH1_RESPONSE_DATA], ceil($temp['len'] / 8)), 256);
        $this->server_key_public_exponent = $server_key_public_exponent;

        $temp = unpack('nlen', $this->_string_shift($response[NET_SSH1_RESPONSE_DATA], 2));
        $server_key_public_modulus = new BigInteger($this->_string_shift($response[NET_SSH1_RESPONSE_DATA], ceil($temp['len'] / 8)), 256);
        $this->server_key_public_modulus = $server_key_public_modulus;

        $this->_string_shift($response[NET_SSH1_RESPONSE_DATA], 4);

        $temp = unpack('nlen', $this->_string_shift($response[NET_SSH1_RESPONSE_DATA], 2));
        $host_key_public_exponent = new BigInteger($this->_string_shift($response[NET_SSH1_RESPONSE_DATA], ceil($temp['len'] / 8)), 256);
        $this->host_key_public_exponent = $host_key_public_exponent;

        $temp = unpack('nlen', $this->_string_shift($response[NET_SSH1_RESPONSE_DATA], 2));
        $host_key_public_modulus = new BigInteger($this->_string_shift($response[NET_SSH1_RESPONSE_DATA], ceil($temp['len'] / 8)), 256);
        $this->host_key_public_modulus = $host_key_public_modulus;

        $this->_string_shift($response[NET_SSH1_RESPONSE_DATA], 4);

        // get a list of the supported ciphers
        extract(unpack('Nsupported_ciphers_mask', $this->_string_shift($response[NET_SSH1_RESPONSE_DATA], 4)));
        foreach ($this->supported_ciphers as $mask=>$name) {
            if (($supported_ciphers_mask & (1 << $mask)) == 0) {
                unset($this->supported_ciphers[$mask]);
            }
        }

        // get a list of the supported authentications
        extract(unpack('Nsupported_authentications_mask', $this->_string_shift($response[NET_SSH1_RESPONSE_DATA], 4)));
        foreach ($this->supported_authentications as $mask=>$name) {
            if (($supported_authentications_mask & (1 << $mask)) == 0) {
                unset($this->supported_authentications[$mask]);
            }
        }

        $session_id = pack('H*', md5($host_key_public_modulus->toBytes() . $server_key_public_modulus->toBytes() . $anti_spoofing_cookie));

<<<<<<< HEAD
        $session_key = crypt_random_string(32);
=======
        $session_key = Random::string(32);
>>>>>>> 027727b7
        $double_encrypted_session_key = $session_key ^ str_pad($session_id, 32, chr(0));

        if ($server_key_public_modulus->compare($host_key_public_modulus) < 0) {
            $double_encrypted_session_key = $this->_rsa_crypt(
                $double_encrypted_session_key,
                array(
                    $server_key_public_exponent,
                    $server_key_public_modulus
                )
            );
            $double_encrypted_session_key = $this->_rsa_crypt(
                $double_encrypted_session_key,
                array(
                    $host_key_public_exponent,
                    $host_key_public_modulus
                )
            );
        } else {
            $double_encrypted_session_key = $this->_rsa_crypt(
                $double_encrypted_session_key,
                array(
                    $host_key_public_exponent,
                    $host_key_public_modulus
                )
            );
            $double_encrypted_session_key = $this->_rsa_crypt(
                $double_encrypted_session_key,
                array(
                    $server_key_public_exponent,
                    $server_key_public_modulus
                )
            );
        }

        $cipher = isset($this->supported_ciphers[$this->cipher]) ? $this->cipher : NET_SSH1_CIPHER_3DES;
        $data = pack('C2a*na*N', NET_SSH1_CMSG_SESSION_KEY, $cipher, $anti_spoofing_cookie, 8 * strlen($double_encrypted_session_key), $double_encrypted_session_key, 0);

        if (!$this->_send_binary_packet($data)) {
            user_error('Error sending SSH_CMSG_SESSION_KEY');
            return false;
        }

        switch ($cipher) {
            //case NET_SSH1_CIPHER_NONE:
            //    $this->crypto = new Crypt_Null();
            //    break;
            case NET_SSH1_CIPHER_DES:
                if (!class_exists('Crypt_DES')) {
                    include_once 'Crypt/DES.php';
                }
                $this->crypto = new Crypt_DES();
                $this->crypto->disablePadding();
                $this->crypto->enableContinuousBuffer();
                $this->crypto->setKey(substr($session_key, 0,  8));
                break;
            case NET_SSH1_CIPHER_3DES:
                if (!class_exists('Crypt_TripleDES')) {
                    include_once 'Crypt/TripleDES.php';
                }
                $this->crypto = new Crypt_TripleDES(CRYPT_DES_MODE_3CBC);
                $this->crypto->disablePadding();
                $this->crypto->enableContinuousBuffer();
                $this->crypto->setKey(substr($session_key, 0, 24));
                break;
            //case NET_SSH1_CIPHER_RC4:
            //    if (!class_exists('Crypt_RC4')) {
            //        include_once 'Crypt/RC4.php';
            //    }
            //    $this->crypto = new Crypt_RC4();
            //    $this->crypto->enableContinuousBuffer();
            //    $this->crypto->setKey(substr($session_key, 0,  16));
            //    break;
        }

        $response = $this->_get_binary_packet();

        if ($response[NET_SSH1_RESPONSE_TYPE] != NET_SSH1_SMSG_SUCCESS) {
            user_error('Expected SSH_SMSG_SUCCESS');
            return false;
        }

        $this->bitmap = NET_SSH1_MASK_CONNECTED;

        return true;
    }

    /**
     * Login
     *
     * @param String $username
     * @param optional String $password
     * @return Boolean
     * @access public
     */
    function login($username, $password = '')
    {
        if (!($this->bitmap & NET_SSH1_MASK_CONSTRUCTOR)) {
            $this->bitmap |= NET_SSH1_MASK_CONSTRUCTOR;
            if (!$this->_connect()) {
                return false;
            }
        }

        if (!($this->bitmap & NET_SSH1_MASK_CONNECTED)) {
            return false;
        }

        $data = pack('CNa*', NET_SSH1_CMSG_USER, strlen($username), $username);

        if (!$this->_send_binary_packet($data)) {
            user_error('Error sending SSH_CMSG_USER');
            return false;
        }

        $response = $this->_get_binary_packet();

        if ($response === true) {
            return false;
        }
        if ($response[NET_SSH1_RESPONSE_TYPE] == NET_SSH1_SMSG_SUCCESS) {
            $this->bitmap |= NET_SSH1_MASK_LOGIN;
            return true;
        } else if ($response[NET_SSH1_RESPONSE_TYPE] != NET_SSH1_SMSG_FAILURE) {
            user_error('Expected SSH_SMSG_SUCCESS or SSH_SMSG_FAILURE');
            return false;
        }

        $data = pack('CNa*', NET_SSH1_CMSG_AUTH_PASSWORD, strlen($password), $password);

        if (!$this->_send_binary_packet($data)) {
            user_error('Error sending SSH_CMSG_AUTH_PASSWORD');
            return false;
        }

        // remove the username and password from the last logged packet
        if (defined('NET_SSH1_LOGGING') && NET_SSH1_LOGGING == NET_SSH1_LOG_COMPLEX) {
            $data = pack('CNa*', NET_SSH1_CMSG_AUTH_PASSWORD, strlen('password'), 'password');
            $this->message_log[count($this->message_log) - 1] = $data;
        }

        $response = $this->_get_binary_packet();

        if ($response === true) {
            return false;
        }
        if ($response[NET_SSH1_RESPONSE_TYPE] == NET_SSH1_SMSG_SUCCESS) {
            $this->bitmap |= NET_SSH1_MASK_LOGIN;
            return true;
        } else if ($response[NET_SSH1_RESPONSE_TYPE] == NET_SSH1_SMSG_FAILURE) {
            return false;
        } else {
            user_error('Expected SSH_SMSG_SUCCESS or SSH_SMSG_FAILURE');
            return false;
        }
    }

    /**
     * Set Timeout
     *
     * $ssh->exec('ping 127.0.0.1'); on a Linux host will never return and will run indefinitely.  setTimeout() makes it so it'll timeout.
     * Setting $timeout to false or 0 will mean there is no timeout.
     *
     * @param Mixed $timeout
     */
    function setTimeout($timeout)
    {
        $this->timeout = $this->curTimeout = $timeout;
    }

    /**
     * Executes a command on a non-interactive shell, returns the output, and quits.
     *
     * An SSH1 server will close the connection after a command has been executed on a non-interactive shell.  SSH2
     * servers don't, however, this isn't an SSH2 client.  The way this works, on the server, is by initiating a
     * shell with the -s option, as discussed in the following links:
     *
     * {@link http://www.faqs.org/docs/bashman/bashref_65.html http://www.faqs.org/docs/bashman/bashref_65.html}
     * {@link http://www.faqs.org/docs/bashman/bashref_62.html http://www.faqs.org/docs/bashman/bashref_62.html}
     *
     * To execute further commands, a new Net_SSH1 object will need to be created.
     *
     * Returns false on failure and the output, otherwise.
     *
     * @see Net_SSH1::interactiveRead()
     * @see Net_SSH1::interactiveWrite()
     * @param String $cmd
     * @return mixed
     * @access public
     */
    function exec($cmd, $block = true)
    {
        if (!($this->bitmap & NET_SSH1_MASK_LOGIN)) {
            user_error('Operation disallowed prior to login()');
            return false;
        }

        $data = pack('CNa*', NET_SSH1_CMSG_EXEC_CMD, strlen($cmd), $cmd);

        if (!$this->_send_binary_packet($data)) {
            user_error('Error sending SSH_CMSG_EXEC_CMD');
            return false;
        }

        if (!$block) {
            return true;
        }

        $output = '';
        $response = $this->_get_binary_packet();

        if ($response !== false) {
            do {
                $output.= substr($response[NET_SSH1_RESPONSE_DATA], 4);
                $response = $this->_get_binary_packet();
            } while (is_array($response) && $response[NET_SSH1_RESPONSE_TYPE] != NET_SSH1_SMSG_EXITSTATUS);
        }

        $data = pack('C', NET_SSH1_CMSG_EXIT_CONFIRMATION);

        // i don't think it's really all that important if this packet gets sent or not.
        $this->_send_binary_packet($data);

        fclose($this->fsock);

        // reset the execution bitmap - a new Net_SSH1 object needs to be created.
        $this->bitmap = 0;

        return $output;
    }

    /**
     * Creates an interactive shell
     *
     * @see Net_SSH1::interactiveRead()
     * @see Net_SSH1::interactiveWrite()
     * @return Boolean
     * @access private
     */
    function _initShell()
    {
        // connect using the sample parameters in protocol-1.5.txt.
        // according to wikipedia.org's entry on text terminals, "the fundamental type of application running on a text
        // terminal is a command line interpreter or shell".  thus, opening a terminal session to run the shell.
        $data = pack('CNa*N4C', NET_SSH1_CMSG_REQUEST_PTY, strlen('vt100'), 'vt100', 24, 80, 0, 0, NET_SSH1_TTY_OP_END);

        if (!$this->_send_binary_packet($data)) {
            user_error('Error sending SSH_CMSG_REQUEST_PTY');
            return false;
        }

        $response = $this->_get_binary_packet();

        if ($response === true) {
            return false;
        }
        if ($response[NET_SSH1_RESPONSE_TYPE] != NET_SSH1_SMSG_SUCCESS) {
            user_error('Expected SSH_SMSG_SUCCESS');
            return false;
        }

        $data = pack('C', NET_SSH1_CMSG_EXEC_SHELL);

        if (!$this->_send_binary_packet($data)) {
            user_error('Error sending SSH_CMSG_EXEC_SHELL');
            return false;
        }

        $this->bitmap |= NET_SSH1_MASK_SHELL;

        //stream_set_blocking($this->fsock, 0);

        return true;
    }

    /**
     * Inputs a command into an interactive shell.
     *
     * @see Net_SSH1::interactiveWrite()
     * @param String $cmd
     * @return Boolean
     * @access public
     */
    function write($cmd)
    {
        return $this->interactiveWrite($cmd);
    }

    /**
     * Returns the output of an interactive shell when there's a match for $expect
     *
     * $expect can take the form of a string literal or, if $mode == NET_SSH1_READ_REGEX,
     * a regular expression.
     *
     * @see Net_SSH1::write()
     * @param String $expect
     * @param Integer $mode
     * @return Boolean
     * @access public
     */
    function read($expect, $mode = NET_SSH1_READ_SIMPLE)
    {
        if (!($this->bitmap & NET_SSH1_MASK_LOGIN)) {
            user_error('Operation disallowed prior to login()');
            return false;
        }

        if (!($this->bitmap & NET_SSH1_MASK_SHELL) && !$this->_initShell()) {
            user_error('Unable to initiate an interactive shell session');
            return false;
        }

        $match = $expect;
        while (true) {
            if ($mode == NET_SSH1_READ_REGEX) {
                preg_match($expect, $this->interactiveBuffer, $matches);
                $match = isset($matches[0]) ? $matches[0] : '';
            }
            $pos = strlen($match) ? strpos($this->interactiveBuffer, $match) : false;
            if ($pos !== false) {
                return $this->_string_shift($this->interactiveBuffer, $pos + strlen($match));
            }
            $response = $this->_get_binary_packet();

            if ($response === true) {
                return $this->_string_shift($this->interactiveBuffer, strlen($this->interactiveBuffer));
            }
            $this->interactiveBuffer.= substr($response[NET_SSH1_RESPONSE_DATA], 4);
        }
    }

    /**
     * Inputs a command into an interactive shell.
     *
     * @see Net_SSH1::interactiveRead()
     * @param String $cmd
     * @return Boolean
     * @access public
     */
    function interactiveWrite($cmd)
    {
        if (!($this->bitmap & NET_SSH1_MASK_LOGIN)) {
            user_error('Operation disallowed prior to login()');
            return false;
        }

        if (!($this->bitmap & NET_SSH1_MASK_SHELL) && !$this->_initShell()) {
            user_error('Unable to initiate an interactive shell session');
            return false;
        }

        $data = pack('CNa*', NET_SSH1_CMSG_STDIN_DATA, strlen($cmd), $cmd);

        if (!$this->_send_binary_packet($data)) {
            user_error('Error sending SSH_CMSG_STDIN');
            return false;
        }

        return true;
    }

    /**
     * Returns the output of an interactive shell when no more output is available.
     *
     * Requires PHP 4.3.0 or later due to the use of the stream_select() function.  If you see stuff like
     * "^[[00m", you're seeing ANSI escape codes.  According to
     * {@link http://support.microsoft.com/kb/101875 How to Enable ANSI.SYS in a Command Window}, "Windows NT
     * does not support ANSI escape sequences in Win32 Console applications", so if you're a Windows user,
     * there's not going to be much recourse.
     *
     * @see Net_SSH1::interactiveRead()
     * @return String
     * @access public
     */
    function interactiveRead()
    {
        if (!($this->bitmap & NET_SSH1_MASK_LOGIN)) {
            user_error('Operation disallowed prior to login()');
            return false;
        }

        if (!($this->bitmap & NET_SSH1_MASK_SHELL) && !$this->_initShell()) {
            user_error('Unable to initiate an interactive shell session');
            return false;
        }

        $read = array($this->fsock);
        $write = $except = null;
        if (stream_select($read, $write, $except, 0)) {
            $response = $this->_get_binary_packet();
            return substr($response[NET_SSH1_RESPONSE_DATA], 4);
        } else {
            return '';
        }
    }

    /**
     * Disconnect
     *
     * @access public
     */
    function disconnect()
    {
        $this->_disconnect();
    }

    /**
     * Destructor.
     *
     * Will be called, automatically, if you're supporting just PHP5.  If you're supporting PHP4, you'll need to call
     * disconnect().
     *
     * @access public
     */
    function __destruct()
    {
        $this->_disconnect();
    }

    /**
     * Disconnect
     *
     * @param String $msg
     * @access private
     */
    function _disconnect($msg = 'Client Quit')
    {
        if ($this->bitmap) {
            $data = pack('C', NET_SSH1_CMSG_EOF);
            $this->_send_binary_packet($data);
            /*
            $response = $this->_get_binary_packet();
            if ($response === true) {
                $response = array(NET_SSH1_RESPONSE_TYPE => -1);
            }
            switch ($response[NET_SSH1_RESPONSE_TYPE]) {
                case NET_SSH1_SMSG_EXITSTATUS:
                    $data = pack('C', NET_SSH1_CMSG_EXIT_CONFIRMATION);
                    break;
                default:
                    $data = pack('CNa*', NET_SSH1_MSG_DISCONNECT, strlen($msg), $msg);
            }
            */
            $data = pack('CNa*', NET_SSH1_MSG_DISCONNECT, strlen($msg), $msg);

            $this->_send_binary_packet($data);
            fclose($this->fsock);
            $this->bitmap = 0;
        }
    }

    /**
     * Gets Binary Packets
     *
     * See 'The Binary Packet Protocol' of protocol-1.5.txt for more info.
     *
     * Also, this function could be improved upon by adding detection for the following exploit:
     * http://www.securiteam.com/securitynews/5LP042K3FY.html
     *
     * @see Net_SSH1::_send_binary_packet()
     * @return Array
     * @access private
     */
    function _get_binary_packet()
    {
        if (feof($this->fsock)) {
            //user_error('connection closed prematurely');
            return false;
        }

        if ($this->curTimeout) {
            $read = array($this->fsock);
            $write = $except = null;

            $start = strtok(microtime(), ' ') + strtok(''); // http://php.net/microtime#61838
            $sec = floor($this->curTimeout);
            $usec = 1000000 * ($this->curTimeout - $sec);
            // on windows this returns a "Warning: Invalid CRT parameters detected" error
            if (!@stream_select($read, $write, $except, $sec, $usec) && !count($read)) {
                //$this->_disconnect('Timeout');
                return true;
            }
            $elapsed = strtok(microtime(), ' ') + strtok('') - $start;
            $this->curTimeout-= $elapsed;
        }

        $start = strtok(microtime(), ' ') + strtok(''); // http://php.net/microtime#61838
        $temp = unpack('Nlength', fread($this->fsock, 4));

        $padding_length = 8 - ($temp['length'] & 7);
        $length = $temp['length'] + $padding_length;

        while ($length > 0) {
            $temp = fread($this->fsock, $length);
            $raw.= $temp;
            $length-= strlen($temp);
        }
        $stop = strtok(microtime(), ' ') + strtok('');

        if (strlen($raw) && $this->crypto !== false) {
            $raw = $this->crypto->decrypt($raw);
        }

        $padding = substr($raw, 0, $padding_length);
        $type = $raw[$padding_length];
        $data = substr($raw, $padding_length + 1, -4);

        $temp = unpack('Ncrc', substr($raw, -4));

        //if ( $temp['crc'] != $this->_crc($padding . $type . $data) ) {
        //    user_error('Bad CRC in packet from server');
        //    return false;
        //}

        $type = ord($type);

        if (defined('NET_SSH1_LOGGING')) {
            $temp = isset($this->protocol_flags[$type]) ? $this->protocol_flags[$type] : 'UNKNOWN';
            $temp = '<- ' . $temp .
                    ' (' . round($stop - $start, 4) . 's)';
            $this->_append_log($temp, $data);
        }

        return array(
            NET_SSH1_RESPONSE_TYPE => $type,
            NET_SSH1_RESPONSE_DATA => $data
        );
    }

    /**
     * Sends Binary Packets
     *
     * Returns true on success, false on failure.
     *
     * @see Net_SSH1::_get_binary_packet()
     * @param String $data
     * @return Boolean
     * @access private
     */
    function _send_binary_packet($data)
    {
        if (feof($this->fsock)) {
            //user_error('connection closed prematurely');
            return false;
        }

        $length = strlen($data) + 4;

<<<<<<< HEAD
        $padding = crypt_random_string(8 - ($length & 7));
=======
        $padding = Random::string(8 - ($length & 7));
>>>>>>> 027727b7

        $orig = $data;
        $data = $padding . $data;
        $data.= pack('N', $this->_crc($data));

        if ($this->crypto !== false) {
            $data = $this->crypto->encrypt($data);
        }

        $packet = pack('Na*', $length, $data);

        $start = strtok(microtime(), ' ') + strtok(''); // http://php.net/microtime#61838
        $result = strlen($packet) == fputs($this->fsock, $packet);
        $stop = strtok(microtime(), ' ') + strtok('');

        if (defined('NET_SSH1_LOGGING')) {
            $temp = isset($this->protocol_flags[ord($orig[0])]) ? $this->protocol_flags[ord($orig[0])] : 'UNKNOWN';
            $temp = '-> ' . $temp .
                    ' (' . round($stop - $start, 4) . 's)';
            $this->_append_log($temp, $orig);
        }

        return $result;
    }

    /**
     * Cyclic Redundancy Check (CRC)
     *
     * PHP's crc32 function is implemented slightly differently than the one that SSH v1 uses, so
     * we've reimplemented it. A more detailed discussion of the differences can be found after
     * $crc_lookup_table's initialization.
     *
     * @see Net_SSH1::_get_binary_packet()
     * @see Net_SSH1::_send_binary_packet()
     * @param String $data
     * @return Integer
     * @access private
     */
    function _crc($data)
    {
        static $crc_lookup_table = array(
            0x00000000, 0x77073096, 0xEE0E612C, 0x990951BA,
            0x076DC419, 0x706AF48F, 0xE963A535, 0x9E6495A3,
            0x0EDB8832, 0x79DCB8A4, 0xE0D5E91E, 0x97D2D988,
            0x09B64C2B, 0x7EB17CBD, 0xE7B82D07, 0x90BF1D91,
            0x1DB71064, 0x6AB020F2, 0xF3B97148, 0x84BE41DE,
            0x1ADAD47D, 0x6DDDE4EB, 0xF4D4B551, 0x83D385C7,
            0x136C9856, 0x646BA8C0, 0xFD62F97A, 0x8A65C9EC,
            0x14015C4F, 0x63066CD9, 0xFA0F3D63, 0x8D080DF5,
            0x3B6E20C8, 0x4C69105E, 0xD56041E4, 0xA2677172,
            0x3C03E4D1, 0x4B04D447, 0xD20D85FD, 0xA50AB56B,
            0x35B5A8FA, 0x42B2986C, 0xDBBBC9D6, 0xACBCF940,
            0x32D86CE3, 0x45DF5C75, 0xDCD60DCF, 0xABD13D59,
            0x26D930AC, 0x51DE003A, 0xC8D75180, 0xBFD06116,
            0x21B4F4B5, 0x56B3C423, 0xCFBA9599, 0xB8BDA50F,
            0x2802B89E, 0x5F058808, 0xC60CD9B2, 0xB10BE924,
            0x2F6F7C87, 0x58684C11, 0xC1611DAB, 0xB6662D3D,
            0x76DC4190, 0x01DB7106, 0x98D220BC, 0xEFD5102A,
            0x71B18589, 0x06B6B51F, 0x9FBFE4A5, 0xE8B8D433,
            0x7807C9A2, 0x0F00F934, 0x9609A88E, 0xE10E9818,
            0x7F6A0DBB, 0x086D3D2D, 0x91646C97, 0xE6635C01,
            0x6B6B51F4, 0x1C6C6162, 0x856530D8, 0xF262004E,
            0x6C0695ED, 0x1B01A57B, 0x8208F4C1, 0xF50FC457,
            0x65B0D9C6, 0x12B7E950, 0x8BBEB8EA, 0xFCB9887C,
            0x62DD1DDF, 0x15DA2D49, 0x8CD37CF3, 0xFBD44C65,
            0x4DB26158, 0x3AB551CE, 0xA3BC0074, 0xD4BB30E2,
            0x4ADFA541, 0x3DD895D7, 0xA4D1C46D, 0xD3D6F4FB,
            0x4369E96A, 0x346ED9FC, 0xAD678846, 0xDA60B8D0,
            0x44042D73, 0x33031DE5, 0xAA0A4C5F, 0xDD0D7CC9,
            0x5005713C, 0x270241AA, 0xBE0B1010, 0xC90C2086,
            0x5768B525, 0x206F85B3, 0xB966D409, 0xCE61E49F,
            0x5EDEF90E, 0x29D9C998, 0xB0D09822, 0xC7D7A8B4,
            0x59B33D17, 0x2EB40D81, 0xB7BD5C3B, 0xC0BA6CAD,
            0xEDB88320, 0x9ABFB3B6, 0x03B6E20C, 0x74B1D29A,
            0xEAD54739, 0x9DD277AF, 0x04DB2615, 0x73DC1683,
            0xE3630B12, 0x94643B84, 0x0D6D6A3E, 0x7A6A5AA8,
            0xE40ECF0B, 0x9309FF9D, 0x0A00AE27, 0x7D079EB1,
            0xF00F9344, 0x8708A3D2, 0x1E01F268, 0x6906C2FE,
            0xF762575D, 0x806567CB, 0x196C3671, 0x6E6B06E7,
            0xFED41B76, 0x89D32BE0, 0x10DA7A5A, 0x67DD4ACC,
            0xF9B9DF6F, 0x8EBEEFF9, 0x17B7BE43, 0x60B08ED5,
            0xD6D6A3E8, 0xA1D1937E, 0x38D8C2C4, 0x4FDFF252,
            0xD1BB67F1, 0xA6BC5767, 0x3FB506DD, 0x48B2364B,
            0xD80D2BDA, 0xAF0A1B4C, 0x36034AF6, 0x41047A60,
            0xDF60EFC3, 0xA867DF55, 0x316E8EEF, 0x4669BE79,
            0xCB61B38C, 0xBC66831A, 0x256FD2A0, 0x5268E236,
            0xCC0C7795, 0xBB0B4703, 0x220216B9, 0x5505262F,
            0xC5BA3BBE, 0xB2BD0B28, 0x2BB45A92, 0x5CB36A04,
            0xC2D7FFA7, 0xB5D0CF31, 0x2CD99E8B, 0x5BDEAE1D,
            0x9B64C2B0, 0xEC63F226, 0x756AA39C, 0x026D930A,
            0x9C0906A9, 0xEB0E363F, 0x72076785, 0x05005713,
            0x95BF4A82, 0xE2B87A14, 0x7BB12BAE, 0x0CB61B38,
            0x92D28E9B, 0xE5D5BE0D, 0x7CDCEFB7, 0x0BDBDF21,
            0x86D3D2D4, 0xF1D4E242, 0x68DDB3F8, 0x1FDA836E,
            0x81BE16CD, 0xF6B9265B, 0x6FB077E1, 0x18B74777,
            0x88085AE6, 0xFF0F6A70, 0x66063BCA, 0x11010B5C,
            0x8F659EFF, 0xF862AE69, 0x616BFFD3, 0x166CCF45,
            0xA00AE278, 0xD70DD2EE, 0x4E048354, 0x3903B3C2,
            0xA7672661, 0xD06016F7, 0x4969474D, 0x3E6E77DB,
            0xAED16A4A, 0xD9D65ADC, 0x40DF0B66, 0x37D83BF0,
            0xA9BCAE53, 0xDEBB9EC5, 0x47B2CF7F, 0x30B5FFE9,
            0xBDBDF21C, 0xCABAC28A, 0x53B39330, 0x24B4A3A6,
            0xBAD03605, 0xCDD70693, 0x54DE5729, 0x23D967BF,
            0xB3667A2E, 0xC4614AB8, 0x5D681B02, 0x2A6F2B94,
            0xB40BBE37, 0xC30C8EA1, 0x5A05DF1B, 0x2D02EF8D
        );

        // For this function to yield the same output as PHP's crc32 function, $crc would have to be
        // set to 0xFFFFFFFF, initially - not 0x00000000 as it currently is.
        $crc = 0x00000000;
        $length = strlen($data);

        for ($i=0;$i<$length;$i++) {
            // We AND $crc >> 8 with 0x00FFFFFF because we want the eight newly added bits to all
            // be zero.  PHP, unfortunately, doesn't always do this.  0x80000000 >> 8, as an example,
            // yields 0xFF800000 - not 0x00800000.  The following link elaborates:
            // http://www.php.net/manual/en/language.operators.bitwise.php#57281
            $crc = (($crc >> 8) & 0x00FFFFFF) ^ $crc_lookup_table[($crc & 0xFF) ^ ord($data[$i])];
        }

        // In addition to having to set $crc to 0xFFFFFFFF, initially, the return value must be XOR'd with
        // 0xFFFFFFFF for this function to return the same thing that PHP's crc32 function would.
        return $crc;
    }

    /**
     * String Shift
     *
     * Inspired by array_shift
     *
     * @param String $string
     * @param optional Integer $index
     * @return String
     * @access private
     */
    function _string_shift(&$string, $index = 1)
    {
        $substr = substr($string, 0, $index);
        $string = substr($string, $index);
        return $substr;
    }

    /**
     * RSA Encrypt
     *
     * Returns mod(pow($m, $e), $n), where $n should be the product of two (large) primes $p and $q and where $e
     * should be a number with the property that gcd($e, ($p - 1) * ($q - 1)) == 1.  Could just make anything that
     * calls this call modexp, instead, but I think this makes things clearer, maybe...
     *
     * @see Net_SSH1::__construct()
<<<<<<< HEAD
     * @param Math_BigInteger $m
=======
     * @param BigInteger $m
>>>>>>> 027727b7
     * @param Array $key
     * @return BigInteger
     * @access private
     */
    function _rsa_crypt($m, $key)
    {
        /*
        if (!class_exists('Crypt_RSA')) {
            include_once 'Crypt/RSA.php';
        }

        $rsa = new Crypt_RSA();
        $rsa->loadKey($key, CRYPT_RSA_PUBLIC_FORMAT_RAW);
        $rsa->setEncryptionMode(CRYPT_RSA_ENCRYPTION_PKCS1);
        return $rsa->encrypt($m);
        */

        // To quote from protocol-1.5.txt:
        // The most significant byte (which is only partial as the value must be
        // less than the public modulus, which is never a power of two) is zero.
        //
        // The next byte contains the value 2 (which stands for public-key
        // encrypted data in the PKCS standard [PKCS#1]).  Then, there are non-
        // zero random bytes to fill any unused space, a zero byte, and the data
        // to be encrypted in the least significant bytes, the last byte of the
        // data in the least significant byte.

        // Presumably the part of PKCS#1 they're refering to is "Section 7.2.1 Encryption Operation",
        // under "7.2 RSAES-PKCS1-v1.5" and "7 Encryption schemes" of the following URL:
        // ftp://ftp.rsasecurity.com/pub/pkcs/pkcs-1/pkcs-1v2-1.pdf
        $modulus = $key[1]->toBytes();
        $length = strlen($modulus) - strlen($m) - 3;
        $random = '';
        while (strlen($random) != $length) {
<<<<<<< HEAD
            $block = crypt_random_string($length - strlen($random));
=======
            $block = Random::string($length - strlen($random));
>>>>>>> 027727b7
            $block = str_replace("\x00", '', $block);
            $random.= $block;
        }
        $temp = chr(0) . chr(2) . $random . chr(0) . $m;

        $m = new BigInteger($temp, 256);
        $m = $m->modPow($key[0], $key[1]);

        return $m->toBytes();
    }

    /**
     * Define Array
     *
     * Takes any number of arrays whose indices are integers and whose values are strings and defines a bunch of
     * named constants from it, using the value as the name of the constant and the index as the value of the constant.
     * If any of the constants that would be defined already exists, none of the constants will be defined.
     *
     * @param Array $array
     * @access private
     */
    function _define_array()
    {
        $args = func_get_args();
        foreach ($args as $arg) {
            foreach ($arg as $key=>$value) {
                if (!defined($value)) {
                    define($value, $key);
                } else {
                    break 2;
                }
            }
        }
    }

    /**
     * Returns a log of the packets that have been sent and received.
     *
     * Returns a string if NET_SSH1_LOGGING == NET_SSH1_LOG_COMPLEX, an array if NET_SSH1_LOGGING == NET_SSH1_LOG_SIMPLE and false if !defined('NET_SSH1_LOGGING')
     *
     * @access public
     * @return String or Array
     */
    function getLog()
    {
        if (!defined('NET_SSH1_LOGGING')) {
            return false;
        }

        switch (NET_SSH1_LOGGING) {
            case NET_SSH1_LOG_SIMPLE:
                return $this->message_number_log;
                break;
            case NET_SSH1_LOG_COMPLEX:
                return $this->_format_log($this->message_log, $this->protocol_flags_log);
                break;
            default:
                return false;
        }
    }

    /**
     * Formats a log for printing
     *
     * @param Array $message_log
     * @param Array $message_number_log
     * @access private
     * @return String
     */
    function _format_log($message_log, $message_number_log)
    {
        $output = '';
        for ($i = 0; $i < count($message_log); $i++) {
            $output.= $message_number_log[$i] . "\r\n";
            $current_log = $message_log[$i];
            $j = 0;
            do {
                if (strlen($current_log)) {
                    $output.= str_pad(dechex($j), 7, '0', STR_PAD_LEFT) . '0  ';
                }
                $fragment = $this->_string_shift($current_log, $this->log_short_width);
                $hex = substr(preg_replace_callback('#.#s', array($this, '_format_log_helper'), $fragment), strlen($this->log_boundary));
                // replace non ASCII printable characters with dots
                // http://en.wikipedia.org/wiki/ASCII#ASCII_printable_characters
                // also replace < with a . since < messes up the output on web browsers
                $raw = preg_replace('#[^\x20-\x7E]|<#', '.', $fragment);
                $output.= str_pad($hex, $this->log_long_width - $this->log_short_width, ' ') . $raw . "\r\n";
                $j++;
            } while (strlen($current_log));
            $output.= "\r\n";
        }

        return $output;
    }

    /**
     * Helper function for _format_log
     *
     * For use with preg_replace_callback()
     *
     * @param Array $matches
     * @access private
     * @return String
     */
    function _format_log_helper($matches)
    {
        return $this->log_boundary . str_pad(dechex(ord($matches[0])), 2, '0', STR_PAD_LEFT);
    }

    /**
     * Return the server key public exponent
     *
     * Returns, by default, the base-10 representation.  If $raw_output is set to true, returns, instead,
     * the raw bytes.  This behavior is similar to PHP's md5() function.
     *
     * @param optional Boolean $raw_output
     * @return String
     * @access public
     */
    function getServerKeyPublicExponent($raw_output = false)
    {
        return $raw_output ? $this->server_key_public_exponent->toBytes() : $this->server_key_public_exponent->toString();
    }

    /**
     * Return the server key public modulus
     *
     * Returns, by default, the base-10 representation.  If $raw_output is set to true, returns, instead,
     * the raw bytes.  This behavior is similar to PHP's md5() function.
     *
     * @param optional Boolean $raw_output
     * @return String
     * @access public
     */
    function getServerKeyPublicModulus($raw_output = false)
    {
        return $raw_output ? $this->server_key_public_modulus->toBytes() : $this->server_key_public_modulus->toString();
    }

    /**
     * Return the host key public exponent
     *
     * Returns, by default, the base-10 representation.  If $raw_output is set to true, returns, instead,
     * the raw bytes.  This behavior is similar to PHP's md5() function.
     *
     * @param optional Boolean $raw_output
     * @return String
     * @access public
     */
    function getHostKeyPublicExponent($raw_output = false)
    {
        return $raw_output ? $this->host_key_public_exponent->toBytes() : $this->host_key_public_exponent->toString();
    }

    /**
     * Return the host key public modulus
     *
     * Returns, by default, the base-10 representation.  If $raw_output is set to true, returns, instead,
     * the raw bytes.  This behavior is similar to PHP's md5() function.
     *
     * @param optional Boolean $raw_output
     * @return String
     * @access public
     */
    function getHostKeyPublicModulus($raw_output = false)
    {
        return $raw_output ? $this->host_key_public_modulus->toBytes() : $this->host_key_public_modulus->toString();
    }

    /**
     * Return a list of ciphers supported by SSH1 server.
     *
     * Just because a cipher is supported by an SSH1 server doesn't mean it's supported by this library. If $raw_output
     * is set to true, returns, instead, an array of constants.  ie. instead of array('Triple-DES in CBC mode'), you'll
     * get array(NET_SSH1_CIPHER_3DES).
     *
     * @param optional Boolean $raw_output
     * @return Array
     * @access public
     */
    function getSupportedCiphers($raw_output = false)
    {
        return $raw_output ? array_keys($this->supported_ciphers) : array_values($this->supported_ciphers);
    }

    /**
     * Return a list of authentications supported by SSH1 server.
     *
     * Just because a cipher is supported by an SSH1 server doesn't mean it's supported by this library. If $raw_output
     * is set to true, returns, instead, an array of constants.  ie. instead of array('password authentication'), you'll
     * get array(NET_SSH1_AUTH_PASSWORD).
     *
     * @param optional Boolean $raw_output
     * @return Array
     * @access public
     */
    function getSupportedAuthentications($raw_output = false)
    {
        return $raw_output ? array_keys($this->supported_authentications) : array_values($this->supported_authentications);
    }

    /**
     * Return the server identification.
     *
     * @return String
     * @access public
     */
    function getServerIdentification()
    {
        return rtrim($this->server_identification);
    }

    /**
     * Logs data packets
     *
     * Makes sure that only the last 1MB worth of packets will be logged
     *
     * @param String $data
     * @access private
     */
    function _append_log($protocol_flags, $message)
    {
        switch (NET_SSH1_LOGGING) {
            // useful for benchmarks
            case NET_SSH1_LOG_SIMPLE:
                $this->protocol_flags_log[] = $protocol_flags;
                break;
            // the most useful log for SSH1
            case NET_SSH1_LOG_COMPLEX:
                $this->protocol_flags_log[] = $protocol_flags;
                $this->_string_shift($message);
                $this->log_size+= strlen($message);
                $this->message_log[] = $message;
                while ($this->log_size > NET_SSH1_LOG_MAX_SIZE) {
                    $this->log_size-= strlen(array_shift($this->message_log));
                    array_shift($this->protocol_flags_log);
                }
                break;
            // dump the output out realtime; packets may be interspersed with non packets,
            // passwords won't be filtered out and select other packets may not be correctly
            // identified
            case NET_SSH1_LOG_REALTIME:
                echo "<pre>\r\n" . $this->_format_log(array($message), array($protocol_flags)) . "\r\n</pre>\r\n";
                @flush();
                @ob_flush();
                break;
            // basically the same thing as NET_SSH1_LOG_REALTIME with the caveat that NET_SSH1_LOG_REALTIME_FILE
            // needs to be defined and that the resultant log file will be capped out at NET_SSH1_LOG_MAX_SIZE.
            // the earliest part of the log file is denoted by the first <<< START >>> and is not going to necessarily
            // at the beginning of the file
            case NET_SSH1_LOG_REALTIME_FILE:
                if (!isset($this->realtime_log_file)) {
                    // PHP doesn't seem to like using constants in fopen()
                    $filename = NET_SSH1_LOG_REALTIME_FILE;
                    $fp = fopen($filename, 'w');
                    $this->realtime_log_file = $fp;
                }
                if (!is_resource($this->realtime_log_file)) {
                    break;
                }
                $entry = $this->_format_log(array($message), array($protocol_flags));
                if ($this->realtime_log_wrap) {
                    $temp = "<<< START >>>\r\n";
                    $entry.= $temp;
                    fseek($this->realtime_log_file, ftell($this->realtime_log_file) - strlen($temp));
                }
                $this->realtime_log_size+= strlen($entry);
                if ($this->realtime_log_size > NET_SSH1_LOG_MAX_SIZE) {
                    fseek($this->realtime_log_file, 0);
                    $this->realtime_log_size = strlen($entry);
                    $this->realtime_log_wrap = true;
                }
                fputs($this->realtime_log_file, $entry);
        }
    }
}<|MERGE_RESOLUTION|>--- conflicted
+++ resolved
@@ -67,10 +67,7 @@
  * @link      http://phpseclib.sourceforge.net
  */
 
-<<<<<<< HEAD
-=======
 use \PHPSecLib\Crypt\Random;
->>>>>>> 027727b7
 use \PHPSecLib\Math\BigInteger;
 
 /**#@+
@@ -526,15 +523,6 @@
      */
     function __construct($host, $port = 22, $timeout = 10, $cipher = NET_SSH1_CIPHER_3DES)
     {
-        // Include Crypt_Random
-        // the class_exists() will only be called if the crypt_random_string function hasn't been defined and
-        // will trigger a call to __autoload() if you're wanting to auto-load classes
-        // call function_exists() a second time to stop the include_once from being called outside
-        // of the auto loader
-        if (!function_exists('crypt_random_string') && !class_exists('Crypt_Random') && !function_exists('crypt_random_string')) {
-            include_once 'Crypt/Random.php';
-        }
-
         $this->protocol_flags = array(
             1  => 'NET_SSH1_MSG_DISCONNECT',
             2  => 'NET_SSH1_SMSG_PUBLIC_KEY',
@@ -642,11 +630,7 @@
 
         $session_id = pack('H*', md5($host_key_public_modulus->toBytes() . $server_key_public_modulus->toBytes() . $anti_spoofing_cookie));
 
-<<<<<<< HEAD
-        $session_key = crypt_random_string(32);
-=======
         $session_key = Random::string(32);
->>>>>>> 027727b7
         $double_encrypted_session_key = $session_key ^ str_pad($session_id, 32, chr(0));
 
         if ($server_key_public_modulus->compare($host_key_public_modulus) < 0) {
@@ -1194,11 +1178,7 @@
 
         $length = strlen($data) + 4;
 
-<<<<<<< HEAD
-        $padding = crypt_random_string(8 - ($length & 7));
-=======
         $padding = Random::string(8 - ($length & 7));
->>>>>>> 027727b7
 
         $orig = $data;
         $data = $padding . $data;
@@ -1349,11 +1329,7 @@
      * calls this call modexp, instead, but I think this makes things clearer, maybe...
      *
      * @see Net_SSH1::__construct()
-<<<<<<< HEAD
-     * @param Math_BigInteger $m
-=======
      * @param BigInteger $m
->>>>>>> 027727b7
      * @param Array $key
      * @return BigInteger
      * @access private
@@ -1388,11 +1364,7 @@
         $length = strlen($modulus) - strlen($m) - 3;
         $random = '';
         while (strlen($random) != $length) {
-<<<<<<< HEAD
-            $block = crypt_random_string($length - strlen($random));
-=======
             $block = Random::string($length - strlen($random));
->>>>>>> 027727b7
             $block = str_replace("\x00", '', $block);
             $random.= $block;
         }
