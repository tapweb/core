--- conflicted
+++ resolved
@@ -16,11 +16,7 @@
  * <?php
  *    include 'Crypt/Random.php';
  *
-<<<<<<< HEAD
- *    echo bin2hex(crypt_random_string(8));
-=======
  *    echo bin2hex(Random::string(8));
->>>>>>> 027727b7
  * ?>
  * </code>
  *
@@ -43,30 +39,11 @@
  * THE SOFTWARE.
  *
  * @category  Crypt
-<<<<<<< HEAD
- * @package   Crypt_Random
-=======
  * @package   Random
->>>>>>> 027727b7
  * @author    Jim Wigginton <terrafrost@php.net>
  * @copyright MMVII Jim Wigginton
  * @license   http://www.opensource.org/licenses/mit-license.html  MIT License
  * @link      http://phpseclib.sourceforge.net
-<<<<<<< HEAD
- */
-
-// laravel is a PHP framework that utilizes phpseclib. laravel workbenches may, independently,
-// have phpseclib as a requirement as well. if you're developing such a program you may encounter
-// a "Cannot redeclare crypt_random_string()" error.
-if (!function_exists('crypt_random_string')) {
-    /**
-     * "Is Windows" test
-     *
-     * @access private
-     */
-    define('CRYPT_RANDOM_IS_WINDOWS', strtoupper(substr(PHP_OS, 0, 3)) === 'WIN');
-
-=======
  */
 
 namespace phpseclib\Crypt;
@@ -80,7 +57,6 @@
  */
 class Random
 {
->>>>>>> 027727b7
     /**
      * Generate a random string.
      *
@@ -92,15 +68,9 @@
      * @return String
      * @access public
      */
-<<<<<<< HEAD
-    function crypt_random_string($length)
-    {
-        if (CRYPT_RANDOM_IS_WINDOWS) {
-=======
     static function string($length)
     {
         if (strtoupper(substr(PHP_OS, 0, 3)) === 'WIN') {
->>>>>>> 027727b7
             // method 1. prior to PHP 5.3 this would call rand() on windows hence the function_exists('class_alias') call.
             // ie. class_alias is a function that was introduced in PHP 5.3
             if (function_exists('mcrypt_create_iv') && function_exists('class_alias')) {
