--- conflicted
+++ resolved
@@ -14,10 +14,6 @@
 	'valid_ip'      => 'The field :label must contain a valid IP address.',
 	'numeric_min'   => 'The minimum numeric value of :label must be :param:1',
 	'numeric_max'   => 'The maximum numeric value of :label must be :param:1',
-<<<<<<< HEAD
-	'valid_string'  => 'The valid string rule :rule failed for field :label',
+	'valid_string'  => 'The valid string rule :rule(:param:1) failed for field :label',
 	'required_with' => 'The field :label must contain a value if :param:1 contains a value.',
-=======
-	'valid_string'  => 'The valid string rule :rule(:param:1) failed for field :label',
->>>>>>> a22e2190
 );