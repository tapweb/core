<?php
/**
 * Fuel
 *
 * Fuel is a fast, lightweight, community driven PHP5 framework.
 *
 * @package		Fuel
 * @version		1.0
 * @author		Fuel Development Team
 * @license		MIT License
 * @copyright	2010 - 2011 Fuel Development Team
 * @link		http://fuelphp.com
 */

/**
 * Loads in a core class and optionally an app class override if it exists.
 *
 * @param	string	$path
 * @param	string	$folder
 * @return	void
 */
if ( ! function_exists('import'))
{
	function import($path, $folder = 'classes')
	{
		$path = str_replace('/', DS, $path);
		require_once COREPATH.$folder.DS.$path.'.php';

		if (is_file(APPPATH.$folder.DS.$path.'.php'))
		{
			require_once APPPATH.$folder.DS.$path.'.php';
		}
	}
}

<<<<<<< HEAD
=======

// Get the start time and memory for use later
defined('FUEL_START_TIME') or define('FUEL_START_TIME', microtime(true));
defined('FUEL_START_MEM') or define('FUEL_START_MEM', memory_get_usage());

define('DS', DIRECTORY_SEPARATOR);
define('CRLF', sprintf('%s%s', chr(13), chr(10)));

( ! is_dir($app_path) and is_dir(DOCROOT.$app_path)) and $app_path = DOCROOT.$app_path;
( ! is_dir($core_path) and is_dir(DOCROOT.$core_path)) and $core_path = DOCROOT.$core_path;
( ! is_dir($package_path) and is_dir(DOCROOT.$package_path)) and $package_path = DOCROOT.$package_path;

define('APPPATH', realpath($app_path).DS);
define('PKGPATH', realpath($package_path).DS);
define('COREPATH', realpath($core_path).DS);

// save a bit of memory by unsetting the path array
unset($app_path, $package_path);

// If the user has added a base.php to their app load it


import('fuel');

( ! class_exists('Fuel')) and class_alias('Fuel\\Core\\Fuel', 'Fuel');

/**
 * Do we have access to mbstring?
 * We need this in order to work with UTF-8 strings
 */
define('MBSTRING', function_exists('mb_get_info'));

/**
 * Is the request being made via AJAX?
 */
define('IS_AJAX', isset($_SERVER['HTTP_X_REQUESTED_WITH']) && strtolower($_SERVER['HTTP_X_REQUESTED_WITH']) == 'xmlhttprequest');

/**
 * Is Fuel being run in the command line?
 */
define('IS_CLI', defined('STDIN'));



>>>>>>> 0eb22a1f
if ( ! function_exists('logger'))
{
	function logger($level, $msg, $method = null)
	{
		if (Config::get('profiling'))
		{
			\Console::log($method.' - '.$msg);
		}
		if ($level > \Config::get('log_threshold'))
		{
			return false;
		}
		return \Log::write($level, $msg, $method = null);
	}
}


/**
 * Takes an array of attributes and turns it into a string for an html tag
 *
 * @param	array	$attr
 * @return	string
 */
if ( ! function_exists('array_to_attr'))
{
	function array_to_attr($attr)
	{
		$attr_str = '';

		if ( ! is_array($attr))
		{
			$attr = (array) $attr;
		}

		foreach ($attr as $property => $value)
		{
			// If the key is numeric then it must be something like selected="selected"
			if (is_numeric($property))
			{
				$property = $value;
			}

			if (in_array($property, array('value', 'alt', 'title')))
			{
				$value = htmlentities($value, ENT_QUOTES, INTERNAL_ENC);
			}
			$attr_str .= $property.'="'.$value.'" ';
		}

		// We strip off the last space for return
		return trim($attr_str);
	}
}

/**
 * Create a XHTML tag
 *
 * @param	string			The tag name
 * @param	array|string	The tag attributes
 * @param	string|bool		The content to place in the tag, or false for no closing tag
 * @return	string
 */
if ( ! function_exists('html_tag'))
{
	function html_tag($tag, $attr = array(), $content = false)
	{
		$has_content = (bool) ($content !== false && $content !== null);
		$html = '<'.$tag;

		$html .= ( ! empty($attr)) ? ' '.(is_array($attr) ? array_to_attr($attr) : $attr) : '';
		$html .= $has_content ? '>' : ' />';
		$html .= $has_content ? $content.'</'.$tag.'>' : '';

		return $html;
	}
}

/**
 * A case-insensitive version of in_array.
 *
 * @param	mixed	$needle
 * @param	array	$haystack
 * @return	bool
 */
if ( ! function_exists('in_arrayi'))
{
	function in_arrayi($needle, $haystack)
	{
		return in_array(strtolower($needle), array_map('strtolower', $haystack));
	}
}

/**
 * Render's a view and returns the output.
 *
 * @param	string	The view name/path
 * @param	array	The data for the view
 * @return	string
 */
if ( ! function_exists('render'))
{
	function render($view, $data = array())
	{
		return \View::factory($view, $data)->render();
	}
}

/**
 * A wrapper function for Lang::line()
 *
 * @param	mixed	The string to translate
 * @param	array	The parameters
 * @return	string
 */
if ( ! function_exists('__'))
{
	function __($string, $params = array())
	{
		return \Lang::line($string, $params);
	}
}

if ( ! function_exists('fuel_shutdown_handler'))
{
	function fuel_shutdown_handler()
	{
		return \Error::shutdown_handler();
	}
}

if ( ! function_exists('fuel_exception_handler'))
{
	function fuel_exception_handler(\Exception $e)
	{
		return \Error::exception_handler($e);
	}
}

if ( ! function_exists('fuel_error_handler'))
{
	function fuel_error_handler($severity, $message, $filepath, $line)
	{
		return \Error::error_handler($severity, $message, $filepath, $line);
	}
}

/* End of file base.php */<|MERGE_RESOLUTION|>--- conflicted
+++ resolved
@@ -33,53 +33,7 @@
 	}
 }
 
-<<<<<<< HEAD
-=======
 
-// Get the start time and memory for use later
-defined('FUEL_START_TIME') or define('FUEL_START_TIME', microtime(true));
-defined('FUEL_START_MEM') or define('FUEL_START_MEM', memory_get_usage());
-
-define('DS', DIRECTORY_SEPARATOR);
-define('CRLF', sprintf('%s%s', chr(13), chr(10)));
-
-( ! is_dir($app_path) and is_dir(DOCROOT.$app_path)) and $app_path = DOCROOT.$app_path;
-( ! is_dir($core_path) and is_dir(DOCROOT.$core_path)) and $core_path = DOCROOT.$core_path;
-( ! is_dir($package_path) and is_dir(DOCROOT.$package_path)) and $package_path = DOCROOT.$package_path;
-
-define('APPPATH', realpath($app_path).DS);
-define('PKGPATH', realpath($package_path).DS);
-define('COREPATH', realpath($core_path).DS);
-
-// save a bit of memory by unsetting the path array
-unset($app_path, $package_path);
-
-// If the user has added a base.php to their app load it
-
-
-import('fuel');
-
-( ! class_exists('Fuel')) and class_alias('Fuel\\Core\\Fuel', 'Fuel');
-
-/**
- * Do we have access to mbstring?
- * We need this in order to work with UTF-8 strings
- */
-define('MBSTRING', function_exists('mb_get_info'));
-
-/**
- * Is the request being made via AJAX?
- */
-define('IS_AJAX', isset($_SERVER['HTTP_X_REQUESTED_WITH']) && strtolower($_SERVER['HTTP_X_REQUESTED_WITH']) == 'xmlhttprequest');
-
-/**
- * Is Fuel being run in the command line?
- */
-define('IS_CLI', defined('STDIN'));
-
-
-
->>>>>>> 0eb22a1f
 if ( ! function_exists('logger'))
 {
 	function logger($level, $msg, $method = null)
