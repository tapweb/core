<?php
/**
 * Fuel
 *
 * Fuel is a fast, lightweight, community driven PHP5 framework.
 *
 * @package		Fuel
 * @version		1.0
 * @author		Harro "WanWizard" Verton
 * @license		MIT License
 * @copyright	2010 Dan Horrigan
 * @link		http://fuelphp.com
 */

return array(
	// global defaults
<<<<<<< HEAD
	'default'			=> 'cookie',					// if no session type is requested, use the default
=======
	'driver'			=> 'cookie',					// if no session type is requested, use the default
>>>>>>> f4439df4
	'match_ip'			=> false,						// check for an IP address match after loading the cookie (optional, default = false)
	'match_ua'			=> true,						// check for a user agent match after loading the cookie (optional, default = true)
	'cookie_name'		=> 'fuelid',					// name of the session cookie  (optional, default = 'fuelid')
	'cookie_domain' 	=> '',							// cookie domain  (optional, default = '')
	'cookie_path'		=> '/',							// cookie path  (optional, default = '/')
	'expire_on_close'	=> true,						// if true, the session expires when the browser is closed (optional, default = false)
	'expiration_time'	=> 7200,						// session expiration time, <= 0 means 2 years! (optional, default = 2 hours)
	'rotation_time'		=> 300,							// session ID rotation time  (optional, default = 300)
	'flash_id'			=> 'flash',						// default ID for flash variables  (optional, default = 'flash')
	'flash_auto_expire'	=> false,						// if false, expire flash values only after it's used  (optional, default = true)
	'write_on_finish'	=> true,						// if true, writes are only done once, at the end of a page request (optional, default = false)

	// special configuration settings for cookie based sessions
	'cookie'			=> array(
		'cookie_name'		=> 'cookieid',				// you can override any global config value at driver level
						),

	// special configuration settings for file based sessions
	'file'				=> array(
		'path'				=>	'/tmp',					// path where the session files should be stored
		'gc_probability'	=>	5						// probability % (between 0 and 100) for garbage collection
						),

	// special configuration settings for memcached based sessions
	'memcached'			=> array(
		'servers'			=> array(					// array of servers and portnumbers that run the memcached service
								array('host' => '127.0.0.1', 'port' => 11211, 'weight' => 100)
							),
						),

	// special configuration settings for database based sessions
	'db'			=> array(
		'database'			=>	'dev',					// name of the database config
		'table'				=>	'sessions',				// name of the sessions table
		'gc_probability'	=>	5						// probability % (between 0 and 100) for garbage collection
						)
);

/* End of file config/session.php */<|MERGE_RESOLUTION|>--- conflicted
+++ resolved
@@ -14,11 +14,7 @@
 
 return array(
 	// global defaults
-<<<<<<< HEAD
-	'default'			=> 'cookie',					// if no session type is requested, use the default
-=======
 	'driver'			=> 'cookie',					// if no session type is requested, use the default
->>>>>>> f4439df4
 	'match_ip'			=> false,						// check for an IP address match after loading the cookie (optional, default = false)
 	'match_ua'			=> true,						// check for a user agent match after loading the cookie (optional, default = true)
 	'cookie_name'		=> 'fuelid',					// name of the session cookie  (optional, default = 'fuelid')
