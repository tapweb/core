<?php
/**
 * Interact with Database Transactions
 *
 * @package    Fuel/Database
 * @category   Database
 * @author     five07
 * @copyright  (c) 2011 five07
 * @license    https://github.com/five07/Fuel-Addons/blob/master/LICENSE
 */

namespace Fuel\Core;



class Database_Transaction 
{
	protected static $_instance = null;
	protected $_db;

	public static function instance()
	{
		if (static::$_instance == null)
		{
			static::$_instance = static::factory();
		}
		return static::$_instance;
	}
	
	/**
	 * Creates a new instance
	 *
	 * @param	array	$config
	 */
	public static function factory()
	{		
		return new static();
	}
	
	/**
	*	The constructor, duh
	*/
	public function __construct()
	{
<<<<<<< HEAD
		$this->_db = Database_Connection::instance();
=======
		$this->_db = Database::instance();
		$this->_db->connect();
>>>>>>> abc5827b
	}

	/**
	*	Start your transaction before a set of dependent queries
	*/
	public function start()
	{		
		$this->_db->start_transaction();
	}

	/**
	*	Complete your transaction on the set of queries
	*/
	public function complete()
	{
		if ($this->_db->trans_errors === FALSE)
		{
			static::commit();
		}
		else
		{
			static::rollback();
		}
	}
	
	/**
	*	If the group of queries had no errors, this returns TRUE
	*	Otherwise, will return FALSE
	*	
	*	@return boolean
	*/
	public function status()
	{
		return ($this->_db->trans_errors === FALSE);
	}
	
	/**
	*	Commit the successful queries and reset AUTOCOMMIT
	*	This is called automatically if you use Database_Transaction::complete()
	*	It can also be used manually for testing
	*/
	public function commit()
	{
		$this->_db->commit_transaction();
	}
	
	/**
	*	Rollback the failed queries and reset AUTOCOMMIT
	*	This is called automatically if you use Database_Transaction::complete()
	*	It can also be used manually for testing
	*/
	public function rollback()
	{
		$this->_db->rollback_transaction();
	}
	
	/**
	*	Return the database errors
	*	
	*	@return mixed (array or false)
	*/
	public function errors()
	{
		return $this->_db->trans_errors;
	}
	

} // End Database_Transaction<|MERGE_RESOLUTION|>--- conflicted
+++ resolved
@@ -42,12 +42,7 @@
 	*/
 	public function __construct()
 	{
-<<<<<<< HEAD
 		$this->_db = Database_Connection::instance();
-=======
-		$this->_db = Database::instance();
-		$this->_db->connect();
->>>>>>> abc5827b
 	}
 
 	/**
