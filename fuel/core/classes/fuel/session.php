--- conflicted
+++ resolved
@@ -23,12 +23,6 @@
  * @category	Core
  * @author		Harro "WanWizard" Verton
  */
-<<<<<<< HEAD
-
-// --------------------------------------------------------------------
-
-=======
->>>>>>> f4439df4
 class Session
 {
 	/**
@@ -39,20 +33,12 @@
 	/**
 	 * Initialize by loading config & starting default session
 	 */
-<<<<<<< HEAD
-	protected static $valid_storage = array('cookie', 'file', 'memcached', 'db');
-
-	// --------------------------------------------------------------------
-	// session initialisation methods
-	// --------------------------------------------------------------------
-=======
 	public static function _init()
 	{
 		Config::load('session', true);
 
 		static::instance();
 	}
->>>>>>> f4439df4
 
 	/**
 	 * Factory
@@ -61,73 +47,6 @@
 	 *
 	 * @param	array|string	full driver config or just driver type
 	 */
-<<<<<<< HEAD
-	public static function _init($parms = array())
-	{
-		// executed when loading the class, or when instatiating an object
-		if (isset($this) OR ( ! isset($this) AND static::$instance === false))
-		{
-			// load the session configuration
-			if ( ! empty($parms) && is_array($parms))
-			{
-				$config = $parms;
-			}
-			else
-			{
-				Config::load('session', 'session');
-				$config = Config::get('session');
-			}
-
-			// if the parm is a string, it's the desired session type
-			if (is_string($parms))
-			{
-				$config['driver'] = $parms;
-			}
-
-			// set and validate the selected session driver
-			if ( ! isset($config['driver']))
-			{
-				$config['driver'] = isset($config['default']) ? $config['default'] : NULL;
-			}
-
-			if ( ! in_array($config['driver'], static::$valid_storage))
-			{
-				throw new Exception('You have specified an invalid session storage system.');
-			}
-
-			// instantiate the driver
-			$driver = 'Session_'.ucfirst($config['driver']).'_Driver';
-			static::$instance = new $driver;
-
-			// and configure it, specific driver config first
-			if (isset($config[$config['driver']]))
-			{
-				static::$instance->set_config('config', $config[$config['driver']]);
-			}
-
-			// then load globals and/or set defaults
-			self::set_initial_config('driver', $config['driver']);
-			self::set_initial_config('match_ip', isset($config['match_ip']) ? (bool) $config['match_ip'] : true);
-			self::set_initial_config('match_ua', isset($config['match_ua']) ? (bool) $config['match_ua'] : true);
-			self::set_initial_config('cookie_name', isset($config['cookie_name']) ? (string) $config['cookie_name'] : 'fuelsession');
-			self::set_initial_config('cookie_domain', isset($config['cookie_domain']) ? (string) $config['cookie_domain'] : '');
-			self::set_initial_config('cookie_path', isset($config['cookie_path']) ? (string) $config['cookie_path'] : '/');
-			self::set_initial_config('expire_on_close', isset($config['expire_on_close']) ? (bool) $config['expire_on_close'] : false);
-			self::set_initial_config('expiration_time', isset($config['expiration_time']) ? ((int) $config['expiration_time'] > 0 ? (int) $config['expiration_time'] : 86400*365*2) : 7200);
-			self::set_initial_config('rotation_time', isset($config['rotation_time']) ? (int) $config['rotation_time'] : 300);
-			self::set_initial_config('flash_id', isset($config['flash_id']) ? (string) $config['flash_id'] : 'flash');
-			self::set_initial_config('flash_auto_expire', isset($config['flash_auto_expire']) ? (bool) $config['flash_auto_expire'] : true);
-			self::set_initial_config('write_on_finish', isset($config['write_on_finish']) ? (bool) $config['write_on_finish'] : false);
-
-			// if the driver has an init method, call it
-			if (method_exists(static::$instance, 'init'))
-			{
-				static::$instance->init();
-			}
-
-			// load the session
-			self::read();
-=======
 	public static function factory($config = array())
 	{
 		$defaults = Config::get('session', array());
@@ -135,48 +54,10 @@
 		if ( ! empty($config) && ! is_array($config))
 		{
 			$config = array('driver' => $config);
->>>>>>> f4439df4
 		}
 		// Overwrite default values with given config
 		$config = array_merge($defaults, $config);
 
-<<<<<<< HEAD
-		return static::$instance;
-	}
-
-	// --------------------------------------------------------------------
-
-	/*
-	 * set initial config values, if not already defined
-	 */
-	private static function set_initial_config($name, $value)
-	{
-		if ( is_null(static::$instance->get_config($name)))
-		{
-			static::$instance->set_config($name, $value);
-		}
-	}
-
-	// --------------------------------------------------------------------
-
-	/*
-	 * class autoload initialisation, and driver instantiation
-	 */
-	public function __construct($config = array())
-	{
-		self::_init($config);
-	}
-
-	// --------------------------------------------------------------------
-
-	/*
-	 * allows instantiation of a named session driver
-	 */
-	public static function factory($config = NULL)
-	{
-		// reset the current instance
-		static::$instance = false;
-=======
 		if (empty($config['driver']))
 		{
 			throw new Exception('No session driver given or no default session driver set.');
@@ -230,7 +111,6 @@
 		{
 			static::$_instance = static::factory();
 		}
->>>>>>> f4439df4
 
 		return static::$_instance;
 	}
@@ -245,16 +125,7 @@
 	 */
 	public static function set($name, $value)
 	{
-<<<<<<< HEAD
-		$return = static::$instance->set($name, $value);
-
-		// Automatically write if static
-		(isset($this) && 'Fuel_'.get_class($this) == __CLASS__) OR self::write();
-
-		return $return;
-=======
 		return static::instance()->set($name, $value);
->>>>>>> f4439df4
 	}
 
 	// --------------------------------------------------------------------
@@ -268,11 +139,7 @@
 	 */
 	public static function get($name)
 	{
-<<<<<<< HEAD
-		return static::$instance->get($name);
-=======
 		return static::instance()->get($name);
->>>>>>> f4439df4
 	}
 
 	// --------------------------------------------------------------------
@@ -287,16 +154,7 @@
 	 */
 	public static function delete($name)
 	{
-<<<<<<< HEAD
-		$return = static::$instance->delete($name);
-
-		// Automatically write if static
-		('Fuel_'.get_class($this) == __CLASS__) OR self::write();
-
-		return $return;
-=======
 		return static::instance()->delete($name);
->>>>>>> f4439df4
 	}
 
 	// --------------------------------------------------------------------
@@ -311,16 +169,7 @@
 	 */
 	public static function set_flash($name, $value)
 	{
-<<<<<<< HEAD
-		$return = static::$instance->set_flash($name, $value);
-
-		// Automatically write if static
-		(isset($this) && 'Fuel_'.get_class($this) == __CLASS__) OR self::write();
-
-		return $return;
-=======
 		return static::instance()->set_flash($name, $value);
->>>>>>> f4439df4
 	}
 
 	// --------------------------------------------------------------------
@@ -334,11 +183,7 @@
 	 */
 	public static function get_flash($name)
 	{
-<<<<<<< HEAD
-		return static::$instance->get_flash($name);
-=======
 		return static::instance()->get_flash($name);
->>>>>>> f4439df4
 	}
 
 	// --------------------------------------------------------------------
@@ -352,16 +197,7 @@
 	 */
 	public static function keep_flash($name)
 	{
-<<<<<<< HEAD
-		$return = static::$instance->keep_flash($name);
-
-		// Automatically write if static
-		('Fuel_'.get_class($this) == __CLASS__) OR self::write();
-
-		return $return;
-=======
 		return static::instance()->keep_flash($name);
->>>>>>> f4439df4
 	}
 
 	// --------------------------------------------------------------------
@@ -376,16 +212,7 @@
 	 */
 	public static function delete_flash($name)
 	{
-<<<<<<< HEAD
-		$return = static::$instance->delete_flash($name);
-
-		// Automatically write if static
-		('Fuel_'.get_class($this) == __CLASS__) OR self::write();
-
-		return $return;
-=======
 		return static::instance()->delete_flash($name);
->>>>>>> f4439df4
 	}
 
 	// --------------------------------------------------------------------
@@ -398,11 +225,7 @@
 	 */
 	public static function create()
 	{
-<<<<<<< HEAD
-		return static::$instance->create();
-=======
 		return static::instance()->create();
->>>>>>> f4439df4
 	}
 
 	// --------------------------------------------------------------------
@@ -415,11 +238,7 @@
 	 */
 	public static function read()
 	{
-<<<<<<< HEAD
-		return static::$instance->read();
-=======
 		return static::instance()->read();
->>>>>>> f4439df4
 	}
 
 	// --------------------------------------------------------------------
@@ -432,11 +251,7 @@
 	 */
 	public static function write()
 	{
-<<<<<<< HEAD
-		return static::$instance->write();
-=======
 		return static::instance()->write();
->>>>>>> f4439df4
 	}
 
 	// --------------------------------------------------------------------
@@ -449,11 +264,7 @@
 	 */
 	public static function destroy()
 	{
-<<<<<<< HEAD
-		return static::$instance->destroy();
-=======
 		return static::instance()->destroy();
->>>>>>> f4439df4
 	}
 
 }
