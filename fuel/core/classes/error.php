--- conflicted
+++ resolved
@@ -84,28 +84,18 @@
 
 	public static function error_handler($severity, $message, $filepath, $line)
 	{
-		if (static::$count <= App\Config::get('error_throttling', 10))
+		if (static::$count <= Config::get('error_throttling', 10))
 		{
-<<<<<<< HEAD
-			App\Log::error($severity.' - '.$message.' in '.$filepath.' on line '.$line);
-
-			if (($severity & error_reporting()) == $severity)
-=======
 			Log::error($severity.' - '.$message.' in '.$filepath.' on line '.$line);
 
 			if (Fuel::$env != Fuel::PRODUCTION && ($severity & error_reporting()) == $severity)
->>>>>>> 2c31a9a6
 			{
 				static::$count++;
 				static::show_php_error(new \ErrorException($message, $severity, 0, $filepath, $line));
 			}
 		}
-<<<<<<< HEAD
-		elseif (static::$count == (App\Config::get('error_throttling', 10) + 1)
-=======
 		elseif (Fuel::$env != Fuel::PRODUCTION
 				&& static::$count == (Config::get('error_throttling', 10) + 1)
->>>>>>> 2c31a9a6
 				&& ($severity & error_reporting()) == $severity)
 		{
 			static::$count++;
@@ -165,11 +155,7 @@
 
 	public static function notice($msg, $always_show = false)
 	{
-<<<<<<< HEAD
 		if ( ! $always_show && (App\Fuel::$env == App\Env::PRODUCTION || App\Config::get('show_notices', true) === false))
-=======
-		if ( ! $always_show && (Fuel::$env == Fuel::PRODUCTION || Config::get('show_notices', true) === false))
->>>>>>> 2c31a9a6
 		{
 			return;
 		}
