<?php
/**
 * Fuel
 *
 * Fuel is a fast, lightweight, community driven PHP5 framework.
 *
 * @package    Fuel
 * @version    1.0
 * @author     Fuel Development Team
 * @license    MIT License
 * @copyright  2010 - 2011 Fuel Development Team
 * @link       http://fuelphp.com
 */

namespace Fuel\Core;

class Route {

	public $segments = array();

	public $named_params = array();

	public $method_params = array();

	public $path = '';
	
	public $module = null;

	public $directory = null;

	public $controller = null;

	public $action = 'index';
	
	public $translation = null;

	protected $search = null;

	public function __construct($path, $translation = null)
	{
<<<<<<< HEAD
		if (\Config::load('routes', true, $reload))
=======
		if ($translation === null)
>>>>>>> d0ed1a69
		{
			$this->path = $path;
			$this->translation = $path;
		}
		else
		{
			$this->path = $path;
			$this->translation = $translation;
			$this->compile();
		}
	}

	protected function compile()
	{
		$this->search = str_replace(array(':any', ':segment'), array('.+', '[^/]+([^/]*)'), $this->path);
		$this->search = preg_replace('|:([a-z\_]+)|uD', '(?P<$1>.+)', $this->search);
	}

	/**
	 * Attemptes to find the correct route for the given URI
	 *
	 * @access	public
	 * @param	object	The URI object
	 * @return	array
	 */
	public function parse(\Request $request)
	{
		$uri = $request->uri->get();

		if ($uri === '' and $uri === $this->path)
		{
<<<<<<< HEAD
			if ( ! isset(static::$routes['_root_']) || static::$routes['_root_'] == '')
			{
				// TODO: write logic to deal with missing default route.
				return false;
			}
			else
			{
				return static::parse_match(static::$routes['_root_']);
			}
		}

		foreach (static::$routes as $search => $route)
		{
			$result = static::_parse_search($uri, $search, $route);

			if ($result)
			{
				return $result;
			}
=======
			return $this->matched();
>>>>>>> d0ed1a69
		}

		$result = $this->_parse_search($uri);

		if ($result)
		{
			return $result;
		}

		return false;
	}

	/**
	 * Parses a route match and returns the controller, action and params.
	 *
	 * @access	public
	 * @param	string	The matched route
	 * @return	array
	 */
	public function matched($uri = '', $named_params = array())
	{
		$path = $this->translation;

		if ($uri != '')
		{
			$path = preg_replace('@^'.$this->search.'$@uD', $this->translation, $uri);
		}

		$method_params = array();

		// Clean out all the non-named stuff out of $named_params
		foreach($named_params as $key => $val)
		{
			if (is_numeric($key))
			{
				unset($named_params[$key]);
			}
		}

		$this->named_params = $named_params;
		$this->segments = explode('/', trim($path, '/'));

		return $this;
	}

	/**
	 * Parses an actual route - extracted out of parse() to make it recursive.
	 *
	 * @access private
	 * @param string The URI object
	 * @return array OR boolean
	 */
	private function _parse_search($uri, $route = null)
	{
		if ($route === null)
		{
			$route =& $this;
		}

		if (is_array($route->translation))
		{
			foreach ($route->translation as $r)
			{
				$verb = $r[0];

				if (\Input::method() == strtoupper($verb))
				{
					$r[1]->search = $route->search;
					$result = $route->_parse_search($uri, $r[1]);

					if ($result)
					{
						return $result;
					}
				}
			}

			return false;
		}

		if (preg_match('@^'.$route->search.'$@uD', $uri, $params) != false)
		{
			return $route->matched($uri, $params);
		}
		else
		{
			return false;
		}
	}
}

/* End of file route.php */<|MERGE_RESOLUTION|>--- conflicted
+++ resolved
@@ -38,11 +38,7 @@
 
 	public function __construct($path, $translation = null)
 	{
-<<<<<<< HEAD
-		if (\Config::load('routes', true, $reload))
-=======
 		if ($translation === null)
->>>>>>> d0ed1a69
 		{
 			$this->path = $path;
 			$this->translation = $path;
@@ -74,29 +70,7 @@
 
 		if ($uri === '' and $uri === $this->path)
 		{
-<<<<<<< HEAD
-			if ( ! isset(static::$routes['_root_']) || static::$routes['_root_'] == '')
-			{
-				// TODO: write logic to deal with missing default route.
-				return false;
-			}
-			else
-			{
-				return static::parse_match(static::$routes['_root_']);
-			}
-		}
-
-		foreach (static::$routes as $search => $route)
-		{
-			$result = static::_parse_search($uri, $search, $route);
-
-			if ($result)
-			{
-				return $result;
-			}
-=======
 			return $this->matched();
->>>>>>> d0ed1a69
 		}
 
 		$result = $this->_parse_search($uri);
