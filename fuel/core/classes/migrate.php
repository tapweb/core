<?php
/**
 * Fuel
 *
 * Fuel is a fast, lightweight, community driven PHP5 framework.
 *
 * @package		Fuel
 * @version		1.0
 * @author		Fuel Development Team
 * @license		MIT License
 * @copyright	2010 Dan Horrigan
 * @link		http://fuelphp.com
 */

namespace Fuel\Core;

use Fuel\App as App;

// --------------------------------------------------------------------

/**
 * Migration Interface
 *
 * All migrations should implement this, forces up() and down() and gives
 * access to the CI super-global.
 *
 * @package		Migrations
 * @author		Phil Sturgeon
 */
abstract class Migration
{
	public abstract function up();

	public abstract function down();
}

// ------------------------------------------------------------------------

/**
 * Migrate Class
 *
 * @package		Fuel
 * @category	Migrations
 * @author		Phil Sturgeon
 */
class Migrate
{
	public static $version = 0;

	public static function _init()
	{
<<<<<<< HEAD
		logger(Fuel::L_DEBUG, 'Migrate class initialized');
=======
		App\Log::debug('Migrate class initialized');
>>>>>>> bc43e955

		App\Config::load('migration', true);

		App\DB::query('CREATE TABLE IF NOT EXISTS `migration` (`current` INT(11) NOT NULL DEFAULT "0");')->execute();

		// Check if there is a version
		$current = App\DB::select('current')->from('migration')->execute()->get('current');

		// Not set, so we are on 0
		if ($current === null)
		{
			App\DB::insert('migration')->set(array('current' => '0'))->execute();
		}

		else
		{
			static::$version = (int) $current;
		}
	}

	/**
	 * Installs the schema up to the last version
	 *
	 * @access	public
	 * @return	void	Outputs a report of the installation
	 */
	public static function install()
	{
		if ( ! $migrations = static::find_migrations())
		{
<<<<<<< HEAD
			logger(Fuel::L_ERROR, 'no_migrations_found');
=======
			App\Log::error('no_migrations_found');
>>>>>>> bc43e955
			return FALSE;
		}

		$last_migration = basename(end($migrations));

		// Calculate the last migration step from existing migration
		// filenames and procceed to the standard version migration
		$last_version = substr($last_migration, 0, 3);
		return static::version(intval($last_version, 10));
	}

	// --------------------------------------------------------------------

	/**
	 * Migrate to a schema version
	 *
	 * Calls each migration step required to get to the schema version of
	 * choice
	 *
	 * @access	public
	 * @param $version integer	Target schema version
	 * @return	mixed	TRUE if already latest, FALSE if failed, int if upgraded
	 */
	public static function version($version)
	{
		$start = static::$version;
		$stop = $version;

		if ($version > static::$version)
		{
			// Moving Up
			++$start;
			++$stop;
			$step = 1;
		}

		else
		{
			// Moving Down
			$step = -1;
		}

		$method = $step === 1 ? 'up' : 'down';
		$migrations = array();

//		Debug::dump($start, $stop);

		// We now prepare to actually DO the migrations
		// But first let's make sure that everything is the way it should be
		for ($i = $start; $i != $stop; $i += $step)
		{
			$f = glob(sprintf(App\Config::get('migration.path') . '%03d_*.php', $i));

			// Only one migration per step is permitted
			if (count($f) > 1)
			{
<<<<<<< HEAD
				logger(Fuel::L_ERROR, 'multiple_migrations_version');
=======
				App\Log::error('multiple_migrations_version');
>>>>>>> bc43e955
				return FALSE;
			}

			// Migration step not found
			if (count($f) == 0)
			{
				// If trying to migrate up to a version greater than the last
				// existing one, migrate to the last one.
				if ($step == 1) break;

				// If trying to migrate down but we're missing a step,
				// something must definitely be wrong.
<<<<<<< HEAD
				logger(Fuel::L_ERROR, 'migration_not_found');
=======
				App\Log::error('migration_not_found');
>>>>>>> bc43e955
				return FALSE;
			}

			$file = basename($f[0]);
			$name = basename($f[0], '.php');

			// Filename validations
			if (preg_match('/^\d{3}_(\w+)$/', $name, $match))
			{
				$match[1] = strtolower($match[1]);

				// Cannot repeat a migration at different steps
				if (in_array($match[1], $migrations))
				{
<<<<<<< HEAD
					logger(Fuel::L_ERROR, 'multiple_migrations_name');
=======
					App\Log::error('multiple_migrations_name');
>>>>>>> bc43e955
					return FALSE;
				}

				include $f[0];
				$class = 'Fuel\\App\\Migration_' . ucfirst($match[1]);

				if ( ! class_exists($class))
				{
<<<<<<< HEAD
					logger(Fuel::L_ERROR, 'migration_class_doesnt_exist');
=======
					App\Log::error('migration_class_doesnt_exist');
>>>>>>> bc43e955
					return FALSE;
				}

				if ( ! is_callable(array($class, 'up')) || !is_callable(array($class, 'down')))
				{
<<<<<<< HEAD
					logger(Fuel::L_ERROR, 'wrong_migration_interface');
=======
					App\Log::error('wrong_migration_interface');
>>>>>>> bc43e955
					return FALSE;
				}

				$migrations[] = $match[1];
			}
			else
			{
<<<<<<< HEAD
				logger(Fuel::L_ERROR, 'invalid_migration_filename');
=======
				App\Log::error('invalid_migration_filename');
>>>>>>> bc43e955
				return FALSE;
			}
		}

		$version = $i + ($step == 1 ? -1 : 0);

		// If there is nothing to do, bitch and quit
		if ($migrations === array())
		{
			return TRUE;
		}

		// Loop through the migrations
		foreach ($migrations AS $migration)
		{
<<<<<<< HEAD
			logger(Fuel::L_INFO, 'Migrating to: ' . static::$version + $step);
=======
			App\Log::info('Migrating to: ' . static::$version + $step);
>>>>>>> bc43e955

			$class = 'Fuel\\App\\Migration_' . ucfirst($migration);
			call_user_func(array(new $class, $method));

			static::$version += $step;
			static::_update_schema_version(static::$version - $step, static::$version);
		}

<<<<<<< HEAD
		logger(Fuel::L_INFO, 'Migrated to '.static::$version.' successfully.');
=======
		App\Log::info('Migrated to '.static::$version.' successfully.');
>>>>>>> bc43e955

		return static::$version;
	}

	// --------------------------------------------------------------------

	/**
	 * Set's the schema to the latest migration
	 *
	 * @access	public
	 * @return	mixed	TRUE if already latest, FALSE if failed, int if upgraded
	 */
	public static function current()
	{
		return static::version(App\Config::get('migration.version'));
	}

	// --------------------------------------------------------------------

	/**
	 * Set's the schema to the latest migration
	 *
	 * @access	public
	 * @return	mixed	TRUE if already latest, FALSE if failed, int if upgraded
	 */

	protected static function find_migrations()
	{
		// Load all *_*.php files in the migrations path
		$files = glob(App\Config::get('migration.path') . '*_*.php');
		$file_count = count($files);

		for ($i = 0; $i < $file_count; $i++)
		{
			// Mark wrongly formatted files as FALSE for later filtering
			$name = basename($files[$i], '.php');
			if ( ! preg_match('/^\d{3}_(\w+)$/', $name))
			{
				$files[$i] = FALSE;
			}
		}

		sort($files);

		return $files;
	}

	// --------------------------------------------------------------------

	/**
	 * Stores the current schema version
	 *
	 * @access	private
	 * @param $schema_version integer	Schema version reached
	 * @return	void					Outputs a report of the migration
	 */
	private function _update_schema_version($old_version, $version)
	{
		App\DB::update('migration')->set(array('current' => (int) $version))->where('current', '=', (int) $old_version)->execute();
	}
}<|MERGE_RESOLUTION|>--- conflicted
+++ resolved
@@ -49,11 +49,7 @@
 
 	public static function _init()
 	{
-<<<<<<< HEAD
 		logger(Fuel::L_DEBUG, 'Migrate class initialized');
-=======
-		App\Log::debug('Migrate class initialized');
->>>>>>> bc43e955
 
 		App\Config::load('migration', true);
 
@@ -84,11 +80,7 @@
 	{
 		if ( ! $migrations = static::find_migrations())
 		{
-<<<<<<< HEAD
 			logger(Fuel::L_ERROR, 'no_migrations_found');
-=======
-			App\Log::error('no_migrations_found');
->>>>>>> bc43e955
 			return FALSE;
 		}
 
@@ -145,11 +137,7 @@
 			// Only one migration per step is permitted
 			if (count($f) > 1)
 			{
-<<<<<<< HEAD
 				logger(Fuel::L_ERROR, 'multiple_migrations_version');
-=======
-				App\Log::error('multiple_migrations_version');
->>>>>>> bc43e955
 				return FALSE;
 			}
 
@@ -162,11 +150,7 @@
 
 				// If trying to migrate down but we're missing a step,
 				// something must definitely be wrong.
-<<<<<<< HEAD
 				logger(Fuel::L_ERROR, 'migration_not_found');
-=======
-				App\Log::error('migration_not_found');
->>>>>>> bc43e955
 				return FALSE;
 			}
 
@@ -181,11 +165,7 @@
 				// Cannot repeat a migration at different steps
 				if (in_array($match[1], $migrations))
 				{
-<<<<<<< HEAD
 					logger(Fuel::L_ERROR, 'multiple_migrations_name');
-=======
-					App\Log::error('multiple_migrations_name');
->>>>>>> bc43e955
 					return FALSE;
 				}
 
@@ -194,21 +174,13 @@
 
 				if ( ! class_exists($class))
 				{
-<<<<<<< HEAD
 					logger(Fuel::L_ERROR, 'migration_class_doesnt_exist');
-=======
-					App\Log::error('migration_class_doesnt_exist');
->>>>>>> bc43e955
 					return FALSE;
 				}
 
 				if ( ! is_callable(array($class, 'up')) || !is_callable(array($class, 'down')))
 				{
-<<<<<<< HEAD
 					logger(Fuel::L_ERROR, 'wrong_migration_interface');
-=======
-					App\Log::error('wrong_migration_interface');
->>>>>>> bc43e955
 					return FALSE;
 				}
 
@@ -216,11 +188,7 @@
 			}
 			else
 			{
-<<<<<<< HEAD
 				logger(Fuel::L_ERROR, 'invalid_migration_filename');
-=======
-				App\Log::error('invalid_migration_filename');
->>>>>>> bc43e955
 				return FALSE;
 			}
 		}
@@ -236,11 +204,7 @@
 		// Loop through the migrations
 		foreach ($migrations AS $migration)
 		{
-<<<<<<< HEAD
 			logger(Fuel::L_INFO, 'Migrating to: ' . static::$version + $step);
-=======
-			App\Log::info('Migrating to: ' . static::$version + $step);
->>>>>>> bc43e955
 
 			$class = 'Fuel\\App\\Migration_' . ucfirst($migration);
 			call_user_func(array(new $class, $method));
@@ -249,11 +213,7 @@
 			static::_update_schema_version(static::$version - $step, static::$version);
 		}
 
-<<<<<<< HEAD
 		logger(Fuel::L_INFO, 'Migrated to '.static::$version.' successfully.');
-=======
-		App\Log::info('Migrated to '.static::$version.' successfully.');
->>>>>>> bc43e955
 
 		return static::$version;
 	}
