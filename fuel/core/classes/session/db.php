<?php
/**
 * Fuel
 *
 * Fuel is a fast, lightweight, community driven PHP5 framework.
 *
 * @package		Fuel
 * @version		1.0
 * @author		Harro "WanWizard" Verton
 * @license		MIT License
 * @copyright	2010 Dan Horrigan
 * @link		http://fuelphp.com
 */

namespace Fuel\Core;

use Fuel\App as App;

// --------------------------------------------------------------------

class Session_Db extends Session_Driver {

	/*
	 * @var	session database result object
	 */
	protected $record = null;

	/**
	 * array of driver config defaults
	 */
	protected static $_defaults = array(
		'cookie_name'		=> 'fueldid',				// name of the session cookie for database based sessions
		'table'				=> 'sessions',				// name of the sessions table
		'gc_probability'	=> 5						// probability % (between 0 and 100) for garbage collection
	);

	// --------------------------------------------------------------------

	public function __construct($config = array())
	{
		// merge the driver config with the global config
		$this->config = array_merge($config, is_array($config['db']) ? $config['db'] : static::$_defaults);

		$this->config = $this->_validate_config($this->config);
	}

	// --------------------------------------------------------------------

	/**
	 * create a new session
	 *
	 * @access	public
	 * @return	void
	 */
	public function create()
	{
		// create a new session
		$this->keys['session_id']	= $this->_new_session_id();
		$this->keys['previous_id']	= $this->keys['session_id'];	// prevents errors if previous_id has a unique index
		$this->keys['ip_address']	= App\Input::real_ip();
		$this->keys['user_agent']	= App\Input::user_agent();
		$this->keys['created'] 		= $this->time->get_timestamp();
		$this->keys['updated'] 		= $this->keys['created'];
		$this->keys['payload'] 		= '';

		// create the session record
		$result = App\DB::insert($this->config['table'], array_keys($this->keys))->values($this->keys)->execute($this->config['database']);

		// and set the session cookie
		$this->_set_cookie();
	}

	// --------------------------------------------------------------------

	/**
	 * read the session
	 *
	 * @access	public
	 * @param	boolean, set to true if we want to force a new session to be created
	 * @return	void
	 */
	public function read($force = false)
	{
		// get the session cookie
		$cookie = $this->_get_cookie();

		// if no session cookie was present, create it
		if ($cookie === false or $force)
		{
			$this->create();
		}

		// read the session record
		$this->record = App\DB::select()->where('session_id', '=', $this->keys['session_id'])->from($this->config['table'])->execute($this->config['database']);

		// record found?
		if ($this->record->count())
		{
			$payload = $this->_unserialize($this->record->get('payload'));
		}
		else
		{
			// try to find the session on previous id
			$this->record = App\DB::select()->where('previous_id', '=', $this->keys['session_id'])->from($this->config['table'])->execute($this->config['database']);

			// record found?
			if ($this->record->count())
			{
				$payload = $this->_unserialize($this->record->get('payload'));
			}
			else
			{
				// cookie present, but session record missing. force creation of a new session
				$this->read(true);
				return;
			}
		}

		if (isset($payload[0])) $this->data = $payload[0];
		if (isset($payload[1])) $this->flash = $payload[1];
	}

	// --------------------------------------------------------------------

	/**
	 * write the current session
	 *
	 * @access	public
	 * @return	void
	 */
	public function write()
	{
		// do we have something to write?
		if ( ! empty($this->keys) and ! empty($this->record))
		{
			// rotate the session id if needed
			$this->rotate(false);

			// create the session record, and add the session payload
			$session = $this->keys;
			$session['payload'] = $this->_serialize(array($this->data, $this->flash));

			// update the database
			$result = App\DB::update($this->config['table'])->set($session)->where('session_id', '=', $this->record->get('session_id'))->execute($this->config['database']);

			// update went well?
			if ($result)
			{
				// then update the cookie
				$this->_set_cookie();
			}
			else
			{
<<<<<<< HEAD
				logger(Fuel::L_ERROR, 'Session update failed, session record could not be found. Concurrency issue?');
=======
				App\Log::error('Session update failed, session record could not be found. Concurrency issue?');
>>>>>>> bc43e955
			}

			// do some garbage collection
			if (mt_rand(0,100) < $this->config['gc_probability'])
			{
				$expired = $this->time->get_timestamp() - $this->config['expiration_time'];
				$result = App\DB::delete($this->config['table'])->where('updated', '<', $expired)->execute($this->config['database']);
			}
		}
	}

	// --------------------------------------------------------------------

	/**
	 * destroy the current session
	 *
	 * @access	public
	 * @return	void
	 */
	public function destroy()
	{
		// do we have something to destroy?
		if ( ! empty($this->keys) and ! empty($this->record))
		{
			// delete the session record
			$result = App\DB::delete($this->config['table'])->where('session_id', '=', $this->keys['session_id'])->execute($this->config['database']);
		}

		// reset the stored session data
		$this->record = null;
		$this->keys = $this->flash = $this->data = array();
	}

	// --------------------------------------------------------------------

	/**
	 * validate a driver config value
	 *
	 * @param	array	array with configuration values
	 * @access	public
	 * @return  array	validated and consolidated config
	 */
	public function _validate_config($config)
	{
		$validated = array();

		foreach ($config as $name => $item)
		{
			// filter out any driver config
			if (!is_array($item))
			{
				switch ($name)
				{
					case 'cookie_name':
						if ( empty($item) OR ! is_string($item))
						{
							$item = 'fueldid';
						}
					break;

					case 'database':
						// do we have a database?
						if ( empty($item) OR ! is_string($item))
						{
							App\Config::load('db', true);
							$item = App\Config::get('db.active', false);
						}
						if ($item === false)
						{
							throw new App\Exception('You have specify a database to use database backed sessions.');
						}
					break;

					case 'table':
						// and a table name?
						if ( empty($item) OR ! is_string($item))
						{
							throw new App\Exception('You have specify a database table name to use database backed sessions.');
						}
					break;

					case 'gc_probability':
						// do we have a path?
						if ( ! is_numeric($item) OR $item < 0 OR $item > 100)
						{
							// default value: 5%
							$item = 5;
						}
					break;

					default:
					break;
				}

				// global config, was validated in the driver
				$validated[$name] = $item;
			}
		}

		// validate all global settings as well
		return parent::_validate_config($validated);
	}

}

/* End of file db.php */<|MERGE_RESOLUTION|>--- conflicted
+++ resolved
@@ -151,11 +151,7 @@
 			}
 			else
 			{
-<<<<<<< HEAD
 				logger(Fuel::L_ERROR, 'Session update failed, session record could not be found. Concurrency issue?');
-=======
-				App\Log::error('Session update failed, session record could not be found. Concurrency issue?');
->>>>>>> bc43e955
 			}
 
 			// do some garbage collection
