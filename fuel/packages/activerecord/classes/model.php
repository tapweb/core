--- conflicted
+++ resolved
@@ -670,13 +670,9 @@
 					$values[] = $this->$column;
 				}
 			}
-<<<<<<< HEAD
-			$res = DB::insert(static::$table_name, $columns)
+			$res = DB::insert($this->table_name, $columns)
 					->values($values)
 					->execute();
-=======
-			$res = DB::insert($this->table_name, $columns)->values($values)->execute();
->>>>>>> 16ebfb71
 
 			// Failed to save the new record
 			if ($res[0] === 0)
