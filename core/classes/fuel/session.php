<?php
/**
 * Fuel
 *
 * Fuel is a fast, lightweight, community driven PHP5 framework.
 *
 * @package		Fuel
 * @version		1.0
 * @author		Harro "WanWizard" Verton
 * @license		MIT License
 * @copyright	2010 Dan Horrigan
 * @link		http://fuelphp.com
 */

namespace Fuel;

// --------------------------------------------------------------------

class Session
{
	/*
	 * loaded session driver instance
	 */
	protected static $instance = false;

	/*
	 * list of supported session drivers
	 */
	protected static $valid_storage = array('cookie', 'file', 'memcached');

	// --------------------------------------------------------------------

	/*
	 * class uses as a static object, automatically read everything
	 */
	public function _init($parms = array())
	{
		// If loaded as an instance or first load of static
		if (isset($this) OR ( ! isset($this) AND self::$instance === false))
		{
			// load the session configuration
			if ( ! empty($parms) && is_array($parms))
			{
				$config = $parms;
			}
			else
			{
				Config::load('session', 'session');
				$config = Config::get('session');
			}

			// if the parm is a string, it's the desired session type
			if (is_string($parms))
			{
				$config['type'] = $parms;
			}

			// validate the config, set some defaults if needed
			if ( ! isset($config['default']) OR ! in_array($config['default'], self::$valid_storage))
			{
				throw new Fuel_Exception('You have specified an invalid default session storage system.');
			}

			// was a specific session storage backend requested?
			if ( ! isset($config['type']) OR ! in_array($config['type'], self::$valid_storage))
			{
<<<<<<< HEAD
				// fall back to the default backend
				$config['type'] = $config['default'];
=======
				throw new Exception('You have specified an invalid session storage system.');
>>>>>>> 914410bf
			}

			// instantiate the driver
			$driver = 'Session_'.ucfirst($config['type']).'_Driver';
			self::$instance = new $driver;

			// and configure it
			self::$instance->set_config('match_ip', isset($config['match_ip']) ? (bool) $config['match_ip'] : true);
			self::$instance->set_config('match_ua', isset($config['match_ua']) ? (bool) $config['match_ua'] : true);
			self::$instance->set_config('cookie_name', isset($config['cookie_name']) ? (string) $config['cookie_name'] : 'fuelsession');
			self::$instance->set_config('cookie_domain', isset($config['cookie_domain']) ? (string) $config['cookie_domain'] : '');
			self::$instance->set_config('cookie_path', isset($config['cookie_path']) ? (string) $config['cookie_path'] : '/');
			self::$instance->set_config('expiration_time', isset($config['expiration_time']) ? (int) $config['expiration_time'] : 0);
			self::$instance->set_config('rotation_time', isset($config['rotation_time']) ? (int) $config['rotation_time'] : 300);
			self::$instance->set_config('flash_id', isset($config['flash_id']) ? (string) $config['flash_id'] : 'flash');
			self::$instance->set_config('flash_auto_expire', isset($config['flash_auto_expire']) ? (bool) $config['flash_auto_expire'] : true);
			self::$instance->set_config('write_on_finish', isset($config['write_on_finish']) ? (bool) $config['write_on_finish'] : false);
			if (isset($config[$config['type']]))
			{
				self::$instance->set_config('config', $config[$config['type']]);
			}

			// if the driver has an init method, call it
			if (method_exists(self::$instance, 'init'))
			{
				self::$instance->init();
			}

			// load the session
			self::read();
		}

		return self::$instance;
	}

	/*
	 * class autoload initialisation, and driver instantiation
	 */
	public function __construct($config = array())
	{
		self::_init($config);
	}

	/*
	 * allows instantiation of a named session driver
	 */
	public static function factory($config = NULL)
	{
		// reset the current instance
		self::$instance = false;

		// run the instance initialisation again, return the instance
		return self::_init($config);
	}

	// --------------------------------------------------------------------
	// mapping of the static public methods to the driver instance methods
	// --------------------------------------------------------------------

	/**
	 * set session variables
	 *
	 * @param	string	name of the variable to set
	 * @param	mixed	value
	 * @access	public
	 * @return	void
	 */
	public function set($name, $value)
	{
		$return = self::$instance->set($name, $value);

		// Automatically write if static
		('Fuel_'.get_class($this) == __CLASS__) OR self::write();

		return $return;
	}

	// --------------------------------------------------------------------

	/**
	 * get session variables
	 *
	 * @access	public
	 * @param	string	name of the variable to get
	 * @return	mixed
	 */
	public function get($name)
	{
		return self::$instance->get($name);
	}

	// --------------------------------------------------------------------

	/**
	 * delete a session variable
	 *
	 * @param	string	name of the variable to delete
	 * @param	mixed	value
	 * @access	public
	 * @return	void
	 */
	public function delete($name)
	{
		$return = self::$instance->delete($name);

		// Automatically write if static
		('Fuel_'.get_class($this) == __CLASS__) OR self::write();

		return $return;
	}

	// --------------------------------------------------------------------

	/**
	 * set session flash variables
	 *
	 * @param	string	name of the variable to set
	 * @param	mixed	value
	 * @access	public
	 * @return	void
	 */
	public function set_flash($name, $value)
	{
		$return = self::$instance->set_flash($name, $value);

		// Automatically write if static
		('Fuel_'.get_class($this) == __CLASS__) OR self::write();

		return $return;
	}

	// --------------------------------------------------------------------

	/**
	 * get session flash variables
	 *
	 * @access	public
	 * @param	string	name of the variable to get
	 * @return	mixed
	 */
	public function get_flash($name)
	{
		return self::$instance->get_flash($name);
	}

	// --------------------------------------------------------------------

	/**
	 * keep session flash variables
	 *
	 * @access	public
	 * @param	string	name of the variable to keep
	 * @return	void
	 */
	public function keep_flash($name)
	{
		$return = self::$instance->keep_flash($name);

		// Automatically write if static
		('Fuel_'.get_class($this) == __CLASS__) OR self::write();

		return $return;
	}

	// --------------------------------------------------------------------

	/**
	 * delete session flash variables
	 *
	 * @param	string	name of the variable to delete
	 * @param	mixed	value
	 * @access	public
	 * @return	void
	 */
	public function delete_flash($name)
	{
		$return = self::$instance->delete_flash($name);

		// Automatically write if static
		('Fuel_'.get_class($this) == __CLASS__) OR self::write();

		return $return;
	}

	// --------------------------------------------------------------------

	/**
	 * create a new session
	 *
	 * @access	public
	 * @return	void
	 */
	public function create()
	{
		return self::$instance->create();
	}

	// --------------------------------------------------------------------

	/**
	 * read the session
	 *
	 * @access	public
	 * @return	void
	 */
	public function read()
	{
		return self::$instance->read();
	}

	// --------------------------------------------------------------------

	/**
	 * write the session
	 *
	 * @access	public
	 * @return	void
	 */
	public function write()
	{
		return self::$instance->write();
	}

	// --------------------------------------------------------------------

	/**
	 * destroy the current session
	 *
	 * @access	public
	 * @return	void
	 */
	public function destroy()
	{
		return self::$instance->destroy();
	}

}

/* End of file session.php */<|MERGE_RESOLUTION|>--- conflicted
+++ resolved
@@ -64,12 +64,7 @@
 			// was a specific session storage backend requested?
 			if ( ! isset($config['type']) OR ! in_array($config['type'], self::$valid_storage))
 			{
-<<<<<<< HEAD
-				// fall back to the default backend
-				$config['type'] = $config['default'];
-=======
 				throw new Exception('You have specified an invalid session storage system.');
->>>>>>> 914410bf
 			}
 
 			// instantiate the driver
