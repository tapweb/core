<?php defined('COREPATH') or die('No direct script access.');
/**
 * Fuel
 *
 * Fuel is a fast, lightweight, community driven PHP5 framework.
 *
 * @package		Fuel
 * @version		1.0
 * @author		Fuel Development Team
 * @license		MIT License
 * @copyright	2010 Dan Horrigan
 * @link		http://fuelphp.com
 */

/**
 * The core of the framework.
 *
 * @package		Fuel
 * @subpackage	Core
 * @category	Core
 */
class Fuel_Core {

	public static $initialized = false;

	public static $env;

	public static $bm = true;

	public static $locale;

	protected static $_paths = array();

	final private function __construct() { }

	/**
	 * Initializes the framework.  This can only be called once.
	 *
	 * @access	public
	 * @return	void
	 */
	public static function init()
	{
		// TODO: Replace die() and throw an exception.
		Fuel::$initialized and die('Can only initialize Fuel once.');

		Fuel::$_paths = array(APPPATH, COREPATH);

		spl_autoload_register(array('Fuel', 'autoload'));

		// Start up output buffering
		ob_start();

<<<<<<< HEAD
		Fuel::$bm = Config::get('benchmarking', true);
=======
		Config::load('config');
>>>>>>> 9ea0a75f

		Fuel::$bm = Config::get('benchmarking', true);
		Fuel::$env = Config::get('environment');
		Fuel::$locale = Config::get('locale');

		Config::load('routes', 'routes');
		Route::$routes = Config::get('routes');

		if (Config::get('base_url') === false)
		{
			if (isset($_SERVER['SCRIPT_NAME']))
			{
				$base_url = dirname($_SERVER['SCRIPT_NAME']);

				// Add a slash if it is missing
				substr($base_url, -1, 1) == '/' OR $base_url .= '/';

				Config::set('base_url', $base_url);
			}
		}

		// Set some server options
		setlocale(LC_ALL, Fuel::$locale);

		Fuel::$initialized = true;
	}
	
	/**
	 * Handles all post-script execution duties, 
	 * such as flushing buffer, displaying output
	 * and replacing any performance statistics.
	 */
	public static function finish()
	{
		// Grab the output buffer
		$output = ob_get_clean();

		// Grab our benchmark information.
		$benchmarks = Benchmark::app_total();

		// Replace our basic performance measures.
		// By doing it now, we are certain to have
		// accurate reponses, even when output is cached.
//		$output = str_replace('{elapsed_time}', number_format($benchmarks[0], 4), $output);
//		$output = str_replace('{memory_usage}', round($benchmarks[1]/1048576,2) .' Mb', $output);

		// Send the buffer to the browser.
		echo $output;
	}

	/**
	 * Autoloads the given class.
	 *
	 * @access	public
	 * @param	string	The name of the class
	 * @return	bool	Whether the class was loaded or not
	 */
	public static function autoload($class)
	{
		// This is used later
		$called_class = $class;

		$class = (MBSTRING) ? mb_strtolower($class, INTERNAL_ENC) : strtolower($class);
		$parts = explode('_', $class);
		$folder = array_pop($parts);

		// If the class is not a Controller, or is a Core Class, then look in 'classes'
		if (($folder != 'controller' and $folder != 'model') or empty($parts) or $parts[0] == 'fuel')
		{
			$file = str_replace('_', DIRECTORY_SEPARATOR, $class);
			$folder = 'classes';
		}
		
		// If it is a controller or model, then look in 'controllers' or 'models'
		else
		{
			$folder .= 's';
			$file = implode(DIRECTORY_SEPARATOR, $parts);
		}

		if ($path = Fuel::find_file($folder, $file))
		{
			if (is_array($path))
			{
				foreach ($path as $file)
				{
					require $file;
				}
			}
			else
			{
				require $path;
			}
			
			// if it has a static init() method, then call it now.
			if (is_callable($called_class.'::init'))
			{
				call_user_func($called_class.'::init');
			}
			
			return true;
		}

		// Class is not in the filesystem
		return false;
	}

	/**
	 * Finds a file in the given directory.  It allows for a cascading filesystem.
	 *
	 * @access	public
	 * @param	string	The directory to look in.
	 * @param	string	The name of the file
	 * @param	string	The file extension
	 * @return	string	The path to the file
	 */
	public static function find_file($directory, $file, $ext = '.php')
	{
		$path = $directory.DIRECTORY_SEPARATOR.strtolower($file).$ext;

		$found = false;
		foreach (Fuel::$_paths as $dir)
		{
			if (is_file($dir.$path))
			{
				$found = $dir.$path;
				break;
			}
		}
		return $found;
	}

	/**
	 * Loading in the given file
	 *
	 * @access	public
	 * @param	string	The path to the file
	 * @return	mixed	The results of the include
	 */
	public static function load($file)
	{
		return include $file;
	}

}

/* End of file core.php */<|MERGE_RESOLUTION|>--- conflicted
+++ resolved
@@ -51,11 +51,7 @@
 		// Start up output buffering
 		ob_start();
 
-<<<<<<< HEAD
-		Fuel::$bm = Config::get('benchmarking', true);
-=======
 		Config::load('config');
->>>>>>> 9ea0a75f
 
 		Fuel::$bm = Config::get('benchmarking', true);
 		Fuel::$env = Config::get('environment');
