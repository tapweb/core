--- conflicted
+++ resolved
@@ -6,11 +6,7 @@
  * @version    1.7
  * @author     Fuel Development Team
  * @license    MIT License
-<<<<<<< HEAD
- * @copyright  2010 - 2014 Fuel Development Team
-=======
  * @copyright  2010 - 2015 Fuel Development Team
->>>>>>> 027727b7
  * @link       http://fuelphp.com
  */
 
@@ -47,21 +43,13 @@
 			'xml' => array(
 				'basenode' => 'xml',
 				'use_cdata' => false,
-<<<<<<< HEAD
-=======
 				'bool_representation' => null,
->>>>>>> 027727b7
 			),
 			'json' => array(
 				'encode' => array(
 					'options' => JSON_HEX_TAG | JSON_HEX_APOS | JSON_HEX_QUOT | JSON_HEX_AMP,
-<<<<<<< HEAD
-				)
-			)
-=======
-				),
-			),
->>>>>>> 027727b7
+				),
+			),
 		));
 	}
 
@@ -126,8 +114,6 @@
 		);
 	}
 
-<<<<<<< HEAD
-=======
 	public static function array_provider5()
 	{
 		return array(
@@ -148,7 +134,6 @@
 		);
 	}
 
->>>>>>> 027727b7
 	/**
 	 * Test for Format::forge($foo, 'csv')->to_array()
 	 *
@@ -215,11 +200,7 @@
 	}
 
 	/**
-<<<<<<< HEAD
-	 * Test for Format::forge($foo)->to_csv() without delimiting numbers
-=======
 	 * Test for Format::forge($foo)->to_csv() without enclosuring numbers
->>>>>>> 027727b7
 	 *
 	 * @test
 	 * @dataProvider array_provider2
@@ -525,13 +506,8 @@
 					'quot' => '"test"',
 					'amp' => 'M&M',
 
-<<<<<<< HEAD
-				)
-			)
-=======
-				),
-			),
->>>>>>> 027727b7
+				),
+			),
 		);
 
 		$expected = '{"articles":[{"title":"test","author":"foo","tag":"\u003Ctag\u003E","apos":"McDonald\u0027s","quot":"\u0022test\u0022","amp":"M\u0026M"}]}';
