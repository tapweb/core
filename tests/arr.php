--- conflicted
+++ resolved
@@ -399,41 +399,6 @@
 		$this->assertEquals(Arr::sort($data, 'info.pet.type', 'downer'), $expected);
 	}
 
-<<<<<<< HEAD
-	public function replace_provider()
-	{
-		return array(
-			array(
-				// source array
-				array(
-					'keyA' => 'value A',
-					'keyB' => 'value B',
-					'keyC' => 'value C',
-				),
-				// replacement key mapping
-				array(
-					'keyB' => 'key2',
-				),
-				// expected result array
-				array(
-					'keyA' => 'value A',
-					'key2' => 'value B',
-					'keyC' => 'value C',
-				),
-			),
-		);
-	}
-
-	/**
-	 * Tests Arr::replace_keys()
-	 *
-	 * @test
-	 * @dataProvider replace_provider
-	 */
-	public function test_replace_keys($data, $replacements, $expected)
-	{
-		$this->assertEquals(Arr::replace_keys($data, $replacements), $expected);
-=======
 	/**
 	 * Tests Arr::filter_keys()
 	 * 
@@ -456,7 +421,6 @@
 		$keys = array('epic', 'foo');
 		$this->assertEquals(Arr::filter_keys($data, $keys), $expected);
 		$this->assertEquals(Arr::filter_keys($data, $keys, true), $expected_remove);
->>>>>>> fcb9eb05
 	}
 
 }
