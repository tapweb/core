--- conflicted
+++ resolved
@@ -20,10 +20,6 @@
  */
 class Test_Validation extends TestCase
 {
-<<<<<<< HEAD
-
-=======
->>>>>>> 759d79db
     public static function form_provider()
     {
         return array(
@@ -47,11 +43,7 @@
             )
         );
     }
-<<<<<<< HEAD
-    
-=======
-
->>>>>>> 759d79db
+
     /**
      * Validation:  required
      * Expecting:   success
@@ -63,21 +55,12 @@
    	  $val = Validation::forge(__FUNCTION__);
    	  $val->add_field('foo', 'Foo', 'required');
  	  $output = $val->run($input);
-<<<<<<< HEAD
- 	  
- 	  $expected = true;
- 	  
- 	  $this->assertEquals($output, $expected);  	       
-    }
-    
-=======
-
- 	  $expected = true;
-
- 	  $this->assertEquals($output, $expected);
-    }
-
->>>>>>> 759d79db
+
+ 	  $expected = true;
+
+ 	  $this->assertEquals($output, $expected);
+    }
+
     /**
      * Validation:  required
      * Expecting:   failure
@@ -89,25 +72,14 @@
    	  $val = Validation::forge(__FUNCTION__);
    	  $val->add_field('cat', 'Cat', 'required');
    	  $val->run($input);
-<<<<<<< HEAD
- 	  
+
  	  $output = $val->error('cat', false) ? true : false;
- 	  
- 	  $expected = true;
- 	  
- 	  $this->assertEquals($output, $expected); 	       
-    }
-    
-=======
-
- 	  $output = $val->error('cat', false) ? true : false;
-
- 	  $expected = true;
-
- 	  $this->assertEquals($output, $expected);
-    }
-
->>>>>>> 759d79db
+
+ 	  $expected = true;
+
+ 	  $this->assertEquals($output, $expected);
+    }
+
     /**
      * Validation:  match_value
      * Expecting:   success
@@ -119,21 +91,12 @@
    	  $val = Validation::forge(__FUNCTION__);
    	  $val->add_field('foo', 'Foo', 'match_value[bar]');
  	  $output = $val->run($input);
-<<<<<<< HEAD
- 	  
- 	  $expected = true;
- 	  
- 	  $this->assertEquals($output, $expected);   	       
-    }
-    
-=======
-
- 	  $expected = true;
-
- 	  $this->assertEquals($output, $expected);
-    }
-
->>>>>>> 759d79db
+
+ 	  $expected = true;
+
+ 	  $this->assertEquals($output, $expected);
+    }
+
     /**
      * Validation:  match_value
      * Expecting:   failure
@@ -145,25 +108,14 @@
    	  $val = Validation::forge(__FUNCTION__);
    	  $val->add_field('foo', 'Foo', "match_value['foo']");
    	  $val->run($input);
-<<<<<<< HEAD
- 	  
+
  	  $output = $val->error('foo', false) ? true : false;
- 	  
- 	  $expected = true;
- 	  
- 	  $this->assertEquals($output, $expected); 	       
-    }
-    
-=======
-
- 	  $output = $val->error('foo', false) ? true : false;
-
- 	  $expected = true;
-
- 	  $this->assertEquals($output, $expected);
-    }
-
->>>>>>> 759d79db
+
+ 	  $expected = true;
+
+ 	  $this->assertEquals($output, $expected);
+    }
+
     /**
      * Validation:  match_value (strict)
      * Expecting:   success
@@ -175,21 +127,12 @@
    	  $val = Validation::forge(__FUNCTION__);
    	  $val->add_field('php', 'PHP', '')->add_rule('match_value', 1, 1);
  	  $output = $val->run($input);
-<<<<<<< HEAD
- 	  
- 	  $expected = true;
- 	  
- 	  $this->assertEquals($output, $expected);   	       
-    }
-    
-=======
-
- 	  $expected = true;
-
- 	  $this->assertEquals($output, $expected);
-    }
-
->>>>>>> 759d79db
+
+ 	  $expected = true;
+
+ 	  $this->assertEquals($output, $expected);
+    }
+
     /**
      * Validation:  match_value (strict)
      * Expecting:   failure
@@ -201,67 +144,36 @@
    	  $val = Validation::forge(__FUNCTION__);
    	  $val->add_field('php', 'PHP', '')->add_rule('match_value', '1', 1);
    	  $val->run($input);
-<<<<<<< HEAD
- 	  
+
  	  $output = $val->error('php', false) ? true : false;
- 	  
- 	  $expected = true;
- 	  
- 	  $this->assertEquals($output, $expected); 	       
-    }    
-=======
-
- 	  $output = $val->error('php', false) ? true : false;
-
- 	  $expected = true;
-
- 	  $this->assertEquals($output, $expected);
-    }
->>>>>>> 759d79db
+
+ 	  $expected = true;
+
+ 	  $this->assertEquals($output, $expected);
+    }
 
  	/**
      * Validation:  match_pattern
      * Expecting:   success
-<<<<<<< HEAD
- 	 * 
- 	 * @dataProvider    form_provider
- 	 */ 	
+ 	 *
+ 	 * @dataProvider    form_provider
+ 	 */
  	public function test_validation_match_pattern_success($input)
- 	{ 	  
-=======
- 	 *
- 	 * @dataProvider    form_provider
- 	 */
- 	public function test_validation_match_pattern_success($input)
- 	{
->>>>>>> 759d79db
+ 	{
  	  $val = Validation::forge(__FUNCTION__);
  	  $val->add_field('dog', 'Dog', '')
           ->add_rule('match_pattern', '/\d{3}\w{3}/');
  	  $output = $val->run($input);
-<<<<<<< HEAD
- 	  
- 	  $expected = true;
- 	  
- 	  $this->assertEquals($output, $expected);
- 	}
- 	
+
+ 	  $expected = true;
+
+ 	  $this->assertEquals($output, $expected);
+ 	}
+
  	/**
      * Validation:  match_pattern
      * Expecting:   failure
-	 * 	
-=======
-
- 	  $expected = true;
-
- 	  $this->assertEquals($output, $expected);
- 	}
-
- 	/**
-     * Validation:  match_pattern
-     * Expecting:   failure
-	 *
->>>>>>> 759d79db
+	 *
  	 * @dataProvider    form_provider
  	 */
  	public function test_validation_match_pattern_failure($input)
@@ -270,68 +182,36 @@
    	  $val->add_field('dog', 'Dog', '')
           ->add_rule('match_pattern', '/^\d{2}[abc]{3}/');
  	  $val->run($input);
-<<<<<<< HEAD
- 	  
+
  	  $output = $val->error('dog', false) ? true : false;
- 	  
- 	  $expected = true;
- 	  
- 	  $this->assertEquals($output, $expected);
- 	}
- 	
+
+ 	  $expected = true;
+
+ 	  $this->assertEquals($output, $expected);
+ 	}
+
  	/**
      * Validation:  match_field
      * Expecting:   success
- 	 * 
- 	 * @dataProvider    form_provider
- 	 */ 	
+ 	 *
+ 	 * @dataProvider    form_provider
+ 	 */
  	public function test_validation_match_field_success($input)
- 	{ 	  
-=======
-
- 	  $output = $val->error('dog', false) ? true : false;
-
- 	  $expected = true;
-
- 	  $this->assertEquals($output, $expected);
- 	}
-
- 	/**
-     * Validation:  match_field
-     * Expecting:   success
- 	 *
- 	 * @dataProvider    form_provider
- 	 */
- 	public function test_validation_match_field_success($input)
- 	{
->>>>>>> 759d79db
+ 	{
  	  $val = Validation::forge(__FUNCTION__);
  	  $val->add_field('foo', 'Foo', 'valid_string');
  	  $val->add_field('boo', 'Boo', 'match_field[foo]');
  	  $output = $val->run($input);
-<<<<<<< HEAD
- 	  
- 	  $expected = true;
- 	  
- 	  $this->assertEquals($output, $expected);
- 	}
- 	
+
+ 	  $expected = true;
+
+ 	  $this->assertEquals($output, $expected);
+ 	}
+
  	/**
      * Validation:  match_field
      * Expecting:   failure
-	 * 	
-=======
-
- 	  $expected = true;
-
- 	  $this->assertEquals($output, $expected);
- 	}
-
- 	/**
-     * Validation:  match_field
-     * Expecting:   failure
-	 *
->>>>>>> 759d79db
+	 *
  	 * @dataProvider    form_provider
  	 */
  	public function test_validation_match_field_failure($input)
@@ -340,67 +220,35 @@
  	  $val->add_field('bar', 'Bar', 'valid_string');
    	  $val->add_field('boo', 'Boo', 'match_field[bar]');
  	  $val->run($input);
-<<<<<<< HEAD
- 	  
- 	  $output = $val->error('boo', false) ? true : false;
- 	  
- 	  $expected = true;
- 	  
- 	  $this->assertEquals($output, $expected);
- 	}
- 	
+
+ 	  $output = $val->error('boo', false) ? true : false;
+
+ 	  $expected = true;
+
+ 	  $this->assertEquals($output, $expected);
+ 	}
+
  	/**
      * Validation:  min_length
      * Expecting:   success
- 	 * 
- 	 * @dataProvider    form_provider
- 	 */ 	
+ 	 *
+ 	 * @dataProvider    form_provider
+ 	 */
  	public function test_validation_min_length_success($input)
- 	{ 	  
+ 	{
  	  $val = Validation::forge(__FUNCTION__);
  	  $val->add_field('boo', 'Boo', 'min_length[2]');
  	  $output = $val->run($input);
- 	  
- 	  $expected = true;
- 	  
- 	  $this->assertEquals($output, $expected);
- 	}
- 	
+
+ 	  $expected = true;
+
+ 	  $this->assertEquals($output, $expected);
+ 	}
+
  	/**
      * Validation:  min_length
      * Expecting:   failure
-	 * 	
-=======
-
- 	  $output = $val->error('boo', false) ? true : false;
-
- 	  $expected = true;
-
- 	  $this->assertEquals($output, $expected);
- 	}
-
- 	/**
-     * Validation:  min_length
-     * Expecting:   success
- 	 *
- 	 * @dataProvider    form_provider
- 	 */
- 	public function test_validation_min_length_success($input)
- 	{
- 	  $val = Validation::forge(__FUNCTION__);
- 	  $val->add_field('boo', 'Boo', 'min_length[2]');
- 	  $output = $val->run($input);
-
- 	  $expected = true;
-
- 	  $this->assertEquals($output, $expected);
- 	}
-
- 	/**
-     * Validation:  min_length
-     * Expecting:   failure
-	 *
->>>>>>> 759d79db
+	 *
  	 * @dataProvider    form_provider
  	 */
  	public function test_validation_min_length_failure($input)
@@ -408,67 +256,35 @@
    	  $val = Validation::forge(__FUNCTION__);
    	  $val->add_field('boo', 'Boo', 'min_length[4]');
  	  $val->run($input);
-<<<<<<< HEAD
- 	  
- 	  $output = $val->error('boo', false) ? true : false;
- 	  
- 	  $expected = true;
- 	  
- 	  $this->assertEquals($output, $expected);
- 	}
- 	
+
+ 	  $output = $val->error('boo', false) ? true : false;
+
+ 	  $expected = true;
+
+ 	  $this->assertEquals($output, $expected);
+ 	}
+
  	/**
      * Validation:  max_length
      * Expecting:   success
- 	 * 
- 	 * @dataProvider    form_provider
- 	 */ 	
+ 	 *
+ 	 * @dataProvider    form_provider
+ 	 */
  	public function test_validation_max_length_success($input)
- 	{ 	  
+ 	{
  	  $val = Validation::forge(__FUNCTION__);
  	  $val->add_field('boo', 'Boo', 'max_length[4]');
  	  $output = $val->run($input);
- 	  
- 	  $expected = true;
- 	  
- 	  $this->assertEquals($output, $expected);
- 	}
- 	
+
+ 	  $expected = true;
+
+ 	  $this->assertEquals($output, $expected);
+ 	}
+
  	/**
      * Validation:  max_length
      * Expecting:   failure
-	 * 	
-=======
-
- 	  $output = $val->error('boo', false) ? true : false;
-
- 	  $expected = true;
-
- 	  $this->assertEquals($output, $expected);
- 	}
-
- 	/**
-     * Validation:  max_length
-     * Expecting:   success
- 	 *
- 	 * @dataProvider    form_provider
- 	 */
- 	public function test_validation_max_length_success($input)
- 	{
- 	  $val = Validation::forge(__FUNCTION__);
- 	  $val->add_field('boo', 'Boo', 'max_length[4]');
- 	  $output = $val->run($input);
-
- 	  $expected = true;
-
- 	  $this->assertEquals($output, $expected);
- 	}
-
- 	/**
-     * Validation:  max_length
-     * Expecting:   failure
-	 *
->>>>>>> 759d79db
+	 *
  	 * @dataProvider    form_provider
  	 */
  	public function test_validation_max_length_failure($input)
@@ -476,67 +292,35 @@
    	  $val = Validation::forge(__FUNCTION__);
    	  $val->add_field('boo', 'Boo', 'max_length[2]');
  	  $val->run($input);
-<<<<<<< HEAD
- 	  
- 	  $output = $val->error('boo', false) ? true : false;
- 	  
- 	  $expected = true;
- 	  
- 	  $this->assertEquals($output, $expected);
- 	}
- 	
+
+ 	  $output = $val->error('boo', false) ? true : false;
+
+ 	  $expected = true;
+
+ 	  $this->assertEquals($output, $expected);
+ 	}
+
  	/**
      * Validation:  exact_length
      * Expecting:   success
- 	 * 
- 	 * @dataProvider    form_provider
- 	 */ 	
+ 	 *
+ 	 * @dataProvider    form_provider
+ 	 */
  	public function test_validation_exact_length_success($input)
- 	{ 	  
+ 	{
  	  $val = Validation::forge(__FUNCTION__);
  	  $val->add_field('boo', 'Boo', 'exact_length[3]');
  	  $output = $val->run($input);
- 	  
- 	  $expected = true;
- 	  
- 	  $this->assertEquals($output, $expected);
- 	}
- 	
+
+ 	  $expected = true;
+
+ 	  $this->assertEquals($output, $expected);
+ 	}
+
  	/**
      * Validation:  exact_length
      * Expecting:   failure
-	 * 	
-=======
-
- 	  $output = $val->error('boo', false) ? true : false;
-
- 	  $expected = true;
-
- 	  $this->assertEquals($output, $expected);
- 	}
-
- 	/**
-     * Validation:  exact_length
-     * Expecting:   success
- 	 *
- 	 * @dataProvider    form_provider
- 	 */
- 	public function test_validation_exact_length_success($input)
- 	{
- 	  $val = Validation::forge(__FUNCTION__);
- 	  $val->add_field('boo', 'Boo', 'exact_length[3]');
- 	  $output = $val->run($input);
-
- 	  $expected = true;
-
- 	  $this->assertEquals($output, $expected);
- 	}
-
- 	/**
-     * Validation:  exact_length
-     * Expecting:   failure
-	 *
->>>>>>> 759d79db
+	 *
  	 * @dataProvider    form_provider
  	 */
  	public function test_validation_exact_length_failure($input)
@@ -544,67 +328,35 @@
    	  $val = Validation::forge(__FUNCTION__);
    	  $val->add_field('boo', 'Boo', 'max_length[2]');
  	  $val->run($input);
-<<<<<<< HEAD
- 	  
- 	  $output = $val->error('boo', false) ? true : false;
- 	  
- 	  $expected = true;
- 	  
- 	  $this->assertEquals($output, $expected);
- 	}	
- 	
+
+ 	  $output = $val->error('boo', false) ? true : false;
+
+ 	  $expected = true;
+
+ 	  $this->assertEquals($output, $expected);
+ 	}
+
  	/**
      * Validation:  valid_email
      * Expecting:   success
- 	 * 
- 	 * @dataProvider    form_provider
- 	 */ 	
+ 	 *
+ 	 * @dataProvider    form_provider
+ 	 */
  	public function test_validation_valid_email_success($input)
- 	{ 	  
+ 	{
  	  $val = Validation::forge(__FUNCTION__);
  	  $val->add_field('one', 'Email', 'valid_email');
  	  $output = $val->run($input);
- 	  
- 	  $expected = true;
- 	  
- 	  $this->assertEquals($output, $expected);
- 	}
- 	
+
+ 	  $expected = true;
+
+ 	  $this->assertEquals($output, $expected);
+ 	}
+
  	/**
      * Validation:  valid_email
      * Expecting:   failure
-	 * 	
-=======
-
- 	  $output = $val->error('boo', false) ? true : false;
-
- 	  $expected = true;
-
- 	  $this->assertEquals($output, $expected);
- 	}
-
- 	/**
-     * Validation:  valid_email
-     * Expecting:   success
- 	 *
- 	 * @dataProvider    form_provider
- 	 */
- 	public function test_validation_valid_email_success($input)
- 	{
- 	  $val = Validation::forge(__FUNCTION__);
- 	  $val->add_field('one', 'Email', 'valid_email');
- 	  $output = $val->run($input);
-
- 	  $expected = true;
-
- 	  $this->assertEquals($output, $expected);
- 	}
-
- 	/**
-     * Validation:  valid_email
-     * Expecting:   failure
-	 *
->>>>>>> 759d79db
+	 *
  	 * @dataProvider    form_provider
  	 */
  	public function test_validation_valid_email_failure($input)
@@ -612,67 +364,35 @@
    	  $val = Validation::forge(__FUNCTION__);
    	  $val->add_field('boo', 'Email', 'valid_email');
  	  $val->run($input);
-<<<<<<< HEAD
- 	  
- 	  $output = $val->error('boo', false) ? true : false;
- 	  
- 	  $expected = true;
- 	  
- 	  $this->assertEquals($output, $expected);
- 	}
- 	
+
+ 	  $output = $val->error('boo', false) ? true : false;
+
+ 	  $expected = true;
+
+ 	  $this->assertEquals($output, $expected);
+ 	}
+
  	/**
      * Validation:  valid_emails
      * Expecting:   success
- 	 * 
- 	 * @dataProvider    form_provider
- 	 */ 	
+ 	 *
+ 	 * @dataProvider    form_provider
+ 	 */
  	public function test_validation_valid_emails_success($input)
- 	{ 	  
+ 	{
  	  $val = Validation::forge(__FUNCTION__);
  	  $val->add_field('two', 'Emails', 'valid_emails');
  	  $output = $val->run($input);
- 	  
- 	  $expected = true;
- 	  
- 	  $this->assertEquals($output, $expected);
- 	}
- 	
+
+ 	  $expected = true;
+
+ 	  $this->assertEquals($output, $expected);
+ 	}
+
  	/**
      * Validation:  valid_emails
      * Expecting:   failure
-	 * 	
-=======
-
- 	  $output = $val->error('boo', false) ? true : false;
-
- 	  $expected = true;
-
- 	  $this->assertEquals($output, $expected);
- 	}
-
- 	/**
-     * Validation:  valid_emails
-     * Expecting:   success
- 	 *
- 	 * @dataProvider    form_provider
- 	 */
- 	public function test_validation_valid_emails_success($input)
- 	{
- 	  $val = Validation::forge(__FUNCTION__);
- 	  $val->add_field('two', 'Emails', 'valid_emails');
- 	  $output = $val->run($input);
-
- 	  $expected = true;
-
- 	  $this->assertEquals($output, $expected);
- 	}
-
- 	/**
-     * Validation:  valid_emails
-     * Expecting:   failure
-	 *
->>>>>>> 759d79db
+	 *
  	 * @dataProvider    form_provider
  	 */
  	public function test_validation_valid_emails_failure($input)
@@ -680,67 +400,35 @@
    	  $val = Validation::forge(__FUNCTION__);
    	  $val->add_field('boo', 'Email', 'valid_emails');
  	  $val->run($input);
-<<<<<<< HEAD
- 	  
- 	  $output = $val->error('boo', false) ? true : false;
- 	  
- 	  $expected = true;
- 	  
- 	  $this->assertEquals($output, $expected);
- 	}
- 	
+
+ 	  $output = $val->error('boo', false) ? true : false;
+
+ 	  $expected = true;
+
+ 	  $this->assertEquals($output, $expected);
+ 	}
+
  	/**
      * Validation:  valid_url
      * Expecting:   success
- 	 * 
- 	 * @dataProvider    form_provider
- 	 */ 	
+ 	 *
+ 	 * @dataProvider    form_provider
+ 	 */
  	public function test_validation_valid_url_success($input)
- 	{ 	  
+ 	{
  	  $val = Validation::forge(__FUNCTION__);
  	  $val->add_field('url', 'Url', 'valid_url');
  	  $output = $val->run($input);
- 	  
- 	  $expected = true;
- 	  
- 	  $this->assertEquals($output, $expected);
- 	}
- 	
+
+ 	  $expected = true;
+
+ 	  $this->assertEquals($output, $expected);
+ 	}
+
  	/**
      * Validation:  valid_url
      * Expecting:   failure
-	 * 	
-=======
-
- 	  $output = $val->error('boo', false) ? true : false;
-
- 	  $expected = true;
-
- 	  $this->assertEquals($output, $expected);
- 	}
-
- 	/**
-     * Validation:  valid_url
-     * Expecting:   success
- 	 *
- 	 * @dataProvider    form_provider
- 	 */
- 	public function test_validation_valid_url_success($input)
- 	{
- 	  $val = Validation::forge(__FUNCTION__);
- 	  $val->add_field('url', 'Url', 'valid_url');
- 	  $output = $val->run($input);
-
- 	  $expected = true;
-
- 	  $this->assertEquals($output, $expected);
- 	}
-
- 	/**
-     * Validation:  valid_url
-     * Expecting:   failure
-	 *
->>>>>>> 759d79db
+	 *
  	 * @dataProvider    form_provider
  	 */
  	public function test_validation_valid_url_failure($input)
@@ -748,67 +436,35 @@
    	  $val = Validation::forge(__FUNCTION__);
    	  $val->add_field('boo', 'Url', 'valid_url');
  	  $val->run($input);
-<<<<<<< HEAD
- 	  
- 	  $output = $val->error('boo', false) ? true : false;
- 	  
- 	  $expected = true;
- 	  
- 	  $this->assertEquals($output, $expected);
- 	}
- 	
+
+ 	  $output = $val->error('boo', false) ? true : false;
+
+ 	  $expected = true;
+
+ 	  $this->assertEquals($output, $expected);
+ 	}
+
  	/**
      * Validation:  valid_ip
      * Expecting:   success
- 	 * 
- 	 * @dataProvider    form_provider
- 	 */ 	
+ 	 *
+ 	 * @dataProvider    form_provider
+ 	 */
  	public function test_validation_valid_ip_success($input)
- 	{ 	  
+ 	{
  	  $val = Validation::forge(__FUNCTION__);
  	  $val->add_field('dns', 'IP', 'valid_ip');
  	  $output = $val->run($input);
- 	  
- 	  $expected = true;
- 	  
- 	  $this->assertEquals($output, $expected);
- 	}
- 	
+
+ 	  $expected = true;
+
+ 	  $this->assertEquals($output, $expected);
+ 	}
+
  	/**
      * Validation:  valid_ip
      * Expecting:   failure
-	 * 	
-=======
-
- 	  $output = $val->error('boo', false) ? true : false;
-
- 	  $expected = true;
-
- 	  $this->assertEquals($output, $expected);
- 	}
-
- 	/**
-     * Validation:  valid_ip
-     * Expecting:   success
- 	 *
- 	 * @dataProvider    form_provider
- 	 */
- 	public function test_validation_valid_ip_success($input)
- 	{
- 	  $val = Validation::forge(__FUNCTION__);
- 	  $val->add_field('dns', 'IP', 'valid_ip');
- 	  $output = $val->run($input);
-
- 	  $expected = true;
-
- 	  $this->assertEquals($output, $expected);
- 	}
-
- 	/**
-     * Validation:  valid_ip
-     * Expecting:   failure
-	 *
->>>>>>> 759d79db
+	 *
  	 * @dataProvider    form_provider
  	 */
  	public function test_validation_valid_ip_failure($input)
@@ -816,67 +472,35 @@
    	  $val = Validation::forge(__FUNCTION__);
    	  $val->add_field('snd', 'IP', 'valid_ip');
  	  $val->run($input);
-<<<<<<< HEAD
- 	  
+
  	  $output = $val->error('snd', false) ? true : false;
- 	  
- 	  $expected = true;
- 	  
- 	  $this->assertEquals($output, $expected);
- 	}
- 	
+
+ 	  $expected = true;
+
+ 	  $this->assertEquals($output, $expected);
+ 	}
+
  	/**
      * Validation:  numeric_min
      * Expecting:   success
- 	 * 
- 	 * @dataProvider    form_provider
- 	 */ 	
+ 	 *
+ 	 * @dataProvider    form_provider
+ 	 */
  	public function test_validation_numeric_min_success($input)
- 	{ 	  
+ 	{
  	  $val = Validation::forge(__FUNCTION__);
  	  $val->add_field('six', 'Number', 'numeric_min[4]');
  	  $output = $val->run($input);
- 	  
- 	  $expected = true;
- 	  
- 	  $this->assertEquals($output, $expected);
- 	}
- 	
+
+ 	  $expected = true;
+
+ 	  $this->assertEquals($output, $expected);
+ 	}
+
  	/**
      * Validation:  numeric_min
      * Expecting:   failure
-	 * 	
-=======
-
- 	  $output = $val->error('snd', false) ? true : false;
-
- 	  $expected = true;
-
- 	  $this->assertEquals($output, $expected);
- 	}
-
- 	/**
-     * Validation:  numeric_min
-     * Expecting:   success
- 	 *
- 	 * @dataProvider    form_provider
- 	 */
- 	public function test_validation_numeric_min_success($input)
- 	{
- 	  $val = Validation::forge(__FUNCTION__);
- 	  $val->add_field('six', 'Number', 'numeric_min[4]');
- 	  $output = $val->run($input);
-
- 	  $expected = true;
-
- 	  $this->assertEquals($output, $expected);
- 	}
-
- 	/**
-     * Validation:  numeric_min
-     * Expecting:   failure
-	 *
->>>>>>> 759d79db
+	 *
  	 * @dataProvider    form_provider
  	 */
  	public function test_validation_numeric_min_failure($input)
@@ -884,67 +508,35 @@
    	  $val = Validation::forge(__FUNCTION__);
    	  $val->add_field('six', 'Number', 'numeric_min[8]');
  	  $val->run($input);
-<<<<<<< HEAD
- 	  
+
  	  $output = $val->error('six', false) ? true : false;
- 	  
- 	  $expected = true;
- 	  
- 	  $this->assertEquals($output, $expected);
- 	}
- 	
+
+ 	  $expected = true;
+
+ 	  $this->assertEquals($output, $expected);
+ 	}
+
  	/**
      * Validation:  numeric_max
      * Expecting:   success
- 	 * 
- 	 * @dataProvider    form_provider
- 	 */ 	
+ 	 *
+ 	 * @dataProvider    form_provider
+ 	 */
  	public function test_validation_numeric_max_success($input)
- 	{ 	  
+ 	{
  	  $val = Validation::forge(__FUNCTION__);
  	  $val->add_field('ten', 'Number', 'numeric_max[11]');
  	  $output = $val->run($input);
- 	  
- 	  $expected = true;
- 	  
- 	  $this->assertEquals($output, $expected);
- 	}
- 	
+
+ 	  $expected = true;
+
+ 	  $this->assertEquals($output, $expected);
+ 	}
+
  	/**
      * Validation:  numeric_max
      * Expecting:   failure
-	 * 	
-=======
-
- 	  $output = $val->error('six', false) ? true : false;
-
- 	  $expected = true;
-
- 	  $this->assertEquals($output, $expected);
- 	}
-
- 	/**
-     * Validation:  numeric_max
-     * Expecting:   success
- 	 *
- 	 * @dataProvider    form_provider
- 	 */
- 	public function test_validation_numeric_max_success($input)
- 	{
- 	  $val = Validation::forge(__FUNCTION__);
- 	  $val->add_field('ten', 'Number', 'numeric_max[11]');
- 	  $output = $val->run($input);
-
- 	  $expected = true;
-
- 	  $this->assertEquals($output, $expected);
- 	}
-
- 	/**
-     * Validation:  numeric_max
-     * Expecting:   failure
-	 *
->>>>>>> 759d79db
+	 *
  	 * @dataProvider    form_provider
  	 */
  	public function test_validation_numeric_max_failure($input)
@@ -952,71 +544,29 @@
    	  $val = Validation::forge(__FUNCTION__);
    	  $val->add_field('ten', 'Number', 'numeric_max[8]');
  	  $val->run($input);
-<<<<<<< HEAD
- 	  
+
  	  $output = $val->error('ten', false) ? true : false;
- 	  
- 	  $expected = true;
- 	  
-=======
-
- 	  $output = $val->error('ten', false) ? true : false;
-
- 	  $expected = true;
-
->>>>>>> 759d79db
+
+ 	  $expected = true;
+
  	  $this->assertEquals($output, $expected);
  	}
 
  	/**
      * Validation:  required_with
      * Expecting:   success
-<<<<<<< HEAD
- 	 * 
- 	 * @dataProvider    form_provider
- 	 */ 	
+ 	 *
+ 	 * @dataProvider    form_provider
+ 	 */
  	public function test_validation_required_with_success($input)
- 	{ 	  
-=======
- 	 *
- 	 * @dataProvider    form_provider
- 	 */
- 	public function test_validation_required_with_success($input)
- 	{
->>>>>>> 759d79db
+ 	{
  	  $val = Validation::forge(__FUNCTION__);
  	  $val->add_field('foo', 'Foo', 'valid_string');
  	  $val->add_field('bar', 'Bar', 'required_with[foo]');
  	  $output = $val->run($input);
-<<<<<<< HEAD
- 	  
- 	  $expected = true;
- 	  
- 	  $this->assertEquals($output, $expected);
- 	}
- 	
- 	/**
-     * Validation:  required
-     * Expecting:   failure
-	 * 	
- 	 * @dataProvider    form_provider
- 	 */
- 	public function test_validation_required_with_failure($input)
- 	{
- 	  $val = Validation::forge(__FUNCTION__);
- 	  $val->add_field('foo', 'Foo', 'valid_string');
- 	  $val->add_field('cat', 'Cat', 'required_with[foo]');
- 	  $val->run($input);
- 	  
- 	  $output = $val->error('cat', false) ? true : false;
- 	  
- 	  $expected = true;
- 	  
-=======
-
- 	  $expected = true;
-
->>>>>>> 759d79db
+
+ 	  $expected = true;
+
  	  $this->assertEquals($output, $expected);
  	}
 }