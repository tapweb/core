--- conflicted
+++ resolved
@@ -1,13 +1,9 @@
 <?php
 /**
-<<<<<<< HEAD
- * Fuel is a fast, lightweight, community driven PHP 5.4+ framework
-=======
  * Fuel is a fast, lightweight, community driven PHP 5.4+ framework.
->>>>>>> 52089d18
  *
  * @package    Fuel
- * @version    1.9-dev
+ * @version    1.8.1
  * @author     Fuel Development Team
  * @license    MIT License
  * @copyright  2010 - 2018 Fuel Development Team
