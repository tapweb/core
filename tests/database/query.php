--- conflicted
+++ resolved
@@ -6,11 +6,7 @@
  * @version    1.7
  * @author     Fuel Development Team
  * @license    MIT License
-<<<<<<< HEAD
- * @copyright  2010 - 2014 Fuel Development Team
-=======
  * @copyright  2010 - 2015 Fuel Development Team
->>>>>>> 027727b7
  * @link       http://fuelphp.com
  */
 
