<?php defined('SYSPATH') or die('No direct script access.');
/**
 * Fuel
 *
 * Fuel is a fast, lightweight, community driven PHP5 framework.
 *
 * @package		Fuel
 * @version		1.0
 * @author		Fuel Development Team
 * @license		MIT License
 * @copyright	2010 Dan Horrigan
 * @link		http://fuelphp.com
 */

// ------------------------------------------------------------------------

/**
 * View class
 *
 * NOTE: This class has been taken from the Kohana framework and slightly modified,
 * but on the whole all credit goes to them. Over time this will be worked on.
 */

/**
 * Acts as an object wrapper for HTML pages with embedded PHP, called "views".
 * Variables can be assigned with the view object and referenced locally within
 * the view.
 *
 * @package    Kohana
 * @category   Base
 * @author     Kohana Team
 * @copyright  (c) 2008-2010 Kohana Team
 * @license    http://kohanaframework.org/license
 */

class Fuel_View {

	// Array of global view data
	protected static $_global_data = array();

	// View filename
	protected $_file;

	// Array of local variables
	protected $_data = array();

	/**
	 * Returns a new View object. If you do not define the "file" parameter,
	 * you must call [View::set_filename].
	 *
	 *     $view = View::factory($file);
	 *
	 * @param   string  view filename
	 * @param   array   array of values
	 * @return  View
	 */
	public static function factory($file = NULL, array $data = NULL)
	{
		return new View($file, $data);
	}

	/**
	 * Sets the initial view filename and local data.
	 *
	 *     $view = new View($file);
	 *
	 * @param   string  view filename
	 * @param   array   array of values
	 * @return  void
	 * @uses    View::set_filename
	 */
	public function __construct($file = NULL, array $data = NULL)
	{
		if ($file !== NULL)
		{
			$this->set_filename($file);
		}

		if ($data !== NULL)
		{
			// Add the values to the current data
			$this->_data = $data + $this->_data;
		}
	}

	/**
	 * Magic method, searches for the given variable and returns its value.
	 * Local variables will be returned before global variables.
	 *
	 *     $value = $view->foo;
	 *
	 * [!!] If the variable has not yet been set, an exception will be thrown.
	 *
	 * @param   string  variable name
	 * @return  mixed
	 * @throws  Fuel_Exception
	 */
	public function & __get($key)
	{
		if (array_key_exists($key, $this->_data))
		{
			return $this->_data[$key];
		}
		elseif (array_key_exists($key, View::$_global_data))
		{
			return View::$_global_data[$key];
		}
		else
		{
//			throw new Fuel_Exception('View variable is not set: :var',
//				array(':var' => $key));
		}
	}

	/**
	 * Magic method, calls [View::set] with the same parameters.
	 *
	 *     $view->foo = 'something';
	 *
	 * @param   string  variable name
	 * @param   mixed   value
	 * @return  void
	 */
	public function __set($key, $value)
	{
		$this->set($key, $value);
	}

	/**
	 * Magic method, determines if a variable is set.
	 *
	 *     isset($view->foo);
	 *
	 * [!!] `NULL` variables are not considered to be set by [isset](http://php.net/isset).
	 *
	 * @param   string  variable name
	 * @return  boolean
	 */
	public function __isset($key)
	{
		return (isset($this->_data[$key]) or isset(View::$_global_data[$key]));
	}

	/**
	 * Magic method, unsets a given variable.
	 *
	 *     unset($view->foo);
	 *
	 * @param   string  variable name
	 * @return  void
	 */
	public function __unset($key)
	{
		unset($this->_data[$key], View::$_global_data[$key]);
	}

	/**
	 * Magic method, returns the output of [View::render].
	 *
	 * @return  string
	 * @uses    View::render
	 */
	public function __toString()
	{
		try
		{
			return $this->render();
		}
		catch (Exception $e)
		{
			// Display the exception message
			// TODO: Write the exception Handler

			return '';
		}
	}

	/**
	 * Captures the output that is generated when a view is included.
	 * The view data will be extracted to make local variables. This method
	 * is static to prevent object scope resolution.
	 *
	 *     $output = View::capture($file, $data);
	 *
	 * @param   string  filename
	 * @param   array   variables
	 * @return  string
	 */
	protected static function capture($view_filename, array $view_data)
	{
		// Import the view variables to local namespace
<<<<<<< HEAD
		$view_data AND extract($fuel_view_data, EXTR_SKIP);
=======
		$view_data AND extract($view_data, EXTR_SKIP);
>>>>>>> e2ee8397

		if (View::$_global_data)
		{
			// Import the global view variables to local namespace and maintain references
			extract(View::$_global_data, EXTR_REFS);
		}

		// Capture the view output
		ob_start();

		try
		{
			// Load the view within the current scope
			include $view_filename;
		}
		catch (Exception $e)
		{
			// Delete the output buffer
			ob_end_clean();

			// Re-throw the exception
			throw $e;
		}

		// Get the captured output and close the buffer
		return ob_get_clean();
	}

	/**
	 * Sets a global variable, similar to [View::set], except that the
	 * variable will be accessible to all views.
	 *
	 *     View::set_global($name, $value);
	 *
	 * @param   string  variable name or an array of variables
	 * @param   mixed   value
	 * @return  void
	 */
	public static function set_global($key, $value = NULL)
	{
		if (is_array($key))
		{
			foreach ($key as $key2 => $value)
			{
				View::$_global_data[$key2] = $value;
			}
		}
		else
		{
			View::$_global_data[$key] = $value;
		}
	}

	/**
	 * Assigns a global variable by reference, similar to [View::bind], except
	 * that the variable will be accessible to all views.
	 *
	 *     View::bind_global($key, $value);
	 *
	 * @param   string  variable name
	 * @param   mixed   referenced variable
	 * @return  void
	 */
	public static function bind_global($key, & $value)
	{
		View::$_global_data[$key] =& $value;
	}

	/**
	 * Sets the view filename.
	 *
	 *     $view->set_filename($file);
	 *
	 * @param   string  view filename
	 * @return  View
	 * @throws  Fuel_View_Exception
	 */
	public function set_filename($file)
	{
		if (($path = Fuel::find_file('views', $file)) === false)
		{
			throw new Fuel_View_Exception(strpos('The requested view %s could not be found', $file));
		}

		// Store the file path locally
		$this->_file = $path;

		return $this;
	}

	/**
	 * Assigns a variable by name. Assigned values will be available as a
	 * variable within the view file:
	 *
	 *     // This value can be accessed as $foo within the view
	 *     $view->set('foo', 'my value');
	 *
	 * You can also use an array to set several values at once:
	 *
	 *     // Create the values $food and $beverage in the view
	 *     $view->set(array('food' => 'bread', 'beverage' => 'water'));
	 *
	 * @param   string   variable name or an array of variables
	 * @param   mixed    value
	 * @return  $this
	 */
	public function set($key, $value = NULL)
	{
		if (is_array($key))
		{
			foreach ($key as $name => $value)
			{
				$this->_data[$name] = $value;
			}
		}
		else
		{
			$this->_data[$key] = $value;
		}

		return $this;
	}

	/**
	 * Assigns a value by reference. The benefit of binding is that values can
	 * be altered without re-setting them. It is also possible to bind variables
	 * before they have values. Assigned values will be available as a
	 * variable within the view file:
	 *
	 *     // This reference can be accessed as $ref within the view
	 *     $view->bind('ref', $bar);
	 *
	 * @param   string   variable name
	 * @param   mixed    referenced variable
	 * @return  $this
	 */
	public function bind($key, & $value)
	{
		$this->_data[$key] =& $value;

		return $this;
	}

	/**
	 * Renders the view object to a string. Global and local data are merged
	 * and extracted to create local variables within the view file.
	 *
	 *     $output = $view->render();
	 *
	 * [!!] Global variables with the same key name as local variables will be
	 * overwritten by the local variable.
	 *
	 * @param    string  view filename
	 * @return   string
	 * @throws   Fuel_View_Exception
	 * @uses     View::capture
	 */
	public function render($file = NULL)
	{
		if ($file !== NULL)
		{
			$this->set_filename($file);
		}

		if (empty($this->_file))
		{
			throw new Fuel_View_Exception('You must set the file to use within your view before rendering');
		}

		// Combine local and global data and capture the output
		return View::capture($this->_file, $this->_data);
	}

} // End View<|MERGE_RESOLUTION|>--- conflicted
+++ resolved
@@ -189,11 +189,7 @@
 	protected static function capture($view_filename, array $view_data)
 	{
 		// Import the view variables to local namespace
-<<<<<<< HEAD
-		$view_data AND extract($fuel_view_data, EXTR_SKIP);
-=======
 		$view_data AND extract($view_data, EXTR_SKIP);
->>>>>>> e2ee8397
 
 		if (View::$_global_data)
 		{
