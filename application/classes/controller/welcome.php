<?php

class Controller_Welcome extends Controller {

	public function action_index()
	{
<<<<<<< HEAD
		$value = "This is the string to encrypt!";
		$this->request->output = 'Before: '.$value.'<br />';

		// enable mcrypt for encryption
		Encrypt::set('use_mcrypt', true);

		$value = Encrypt::encrypt($value);
		$this->request->output .= 'Encrypted: '.$value.'<br />';

		// disable mcrypt for decryption
		Encrypt::set('use_mcrypt', false);

		$value = Encrypt::decrypt($value);
		$this->request->output .= 'Decrypted: '.$value.'<br />';

		// we should still see a decrypted value due to autodetect

		$this->request->output .= '<hr />Hello from the the Welcome controller!';
=======
		$data['css'] = Asset::css(array('reset.css','960.css','main.css'));
		$data['controller_file'] = str_replace(DOCROOT, '', __FILE__);
		
		$this->output = View::factory('welcome/index', $data);
>>>>>>> e2ee8397
	}

	public function action_404()
	{
		$data['css'] = Asset::css(array('reset.css','960.css','main.css'));
		$data['controller_file'] = str_replace(DOCROOT, '', __FILE__);

		$this->output = View::factory('welcome/404', $data);
	}
}<|MERGE_RESOLUTION|>--- conflicted
+++ resolved
@@ -4,31 +4,10 @@
 
 	public function action_index()
 	{
-<<<<<<< HEAD
-		$value = "This is the string to encrypt!";
-		$this->request->output = 'Before: '.$value.'<br />';
-
-		// enable mcrypt for encryption
-		Encrypt::set('use_mcrypt', true);
-
-		$value = Encrypt::encrypt($value);
-		$this->request->output .= 'Encrypted: '.$value.'<br />';
-
-		// disable mcrypt for decryption
-		Encrypt::set('use_mcrypt', false);
-
-		$value = Encrypt::decrypt($value);
-		$this->request->output .= 'Decrypted: '.$value.'<br />';
-
-		// we should still see a decrypted value due to autodetect
-
-		$this->request->output .= '<hr />Hello from the the Welcome controller!';
-=======
 		$data['css'] = Asset::css(array('reset.css','960.css','main.css'));
 		$data['controller_file'] = str_replace(DOCROOT, '', __FILE__);
 		
 		$this->output = View::factory('welcome/index', $data);
->>>>>>> e2ee8397
 	}
 
 	public function action_404()
