--- conflicted
+++ resolved
@@ -72,11 +72,7 @@
 						$identifier = substr($identifier, $pos+2);
 
 						// strip the classes directory as we need the module root
-<<<<<<< HEAD
-						$file = substr($file,0, -8).'lang'.DS.$identifier;
-=======
 						$file = substr($file, 0, -8).'lang'.DS.$identifier;
->>>>>>> 027727b7
 					}
 					else
 					{
