<?php
/**
 * Fuel is a fast, lightweight, community driven PHP5 framework.
 *
 * @package    Fuel
 * @version    1.0
 * @author     Fuel Development Team
 * @license    MIT License
 * @copyright  2010 - 2011 Fuel Development Team
 * @link       http://fuelphp.com
 */

namespace Fuel\Core;



// ------------------------------------------------------------------------

/**
 * Fieldset Class
 *
 * Define a set of fields that can be used to generate a form or to validate input.
 *
 * @package		Fuel
 * @category	Core
 * @author		Jelmer Schreuder
 */
class Fieldset
{
	/**
	 * @var	Fieldset
	 */
	protected static $_instance;

	/**
	 * @var	array	contains references to all instantiations of Fieldset
	 */
	protected static $_instances = array();

	public static function factory($name = 'default', Array $config = array())
	{
		if ($exists = static::instance($name))
		{
			\Error::notice('Fieldset with this name exists already, cannot be overwritten.');
			return $exists;
		}

		static::$_instances[$name] = new static($name, $config);

		if ($name == 'default')
		{
			static::$_instance = static::$_instances[$name];
		}

		return static::$_instances[$name];
	}

	/**
	 * Return a specific instance, or the default instance (is created if necessary)
	 *
	 * @param	string	driver id
	 * @return	Auth_Login_Driver
	 */
	public static function instance($instance = null)
	{
		if ($instance !== null)
		{
			if ( ! array_key_exists($instance, static::$_instances))
			{
				return false;
			}

			return static::$_instances[$instance];
		}

		if (static::$_instance === null)
		{
			static::$_instance = static::factory();
		}

		return static::$_instance;
	}

	/**
	 * @var	string	instance id
	 */
	protected $name;

	/**
	 * @var	array	array of Fieldset_Field objects
	 */
	protected $fields = array();

	/**
	 * @var	Validation	instance of validation
	 */
	protected $validation;

	/**
	 * @var	Form	instance of form
	 */
	protected $form;

	/**
	 * @var	array	configuration array
	 */
	protected $config = array();

	/**
	 * Class constructor
	 *
	 * @param  string
	 * @param  array
	 */
	protected function __construct($name, Array $config = array())
	{
		if (isset($config['validation_instance']))
		{
			$this->validation($config['validation_instance']);
			unset($config['validation_instance']);
		}
		if (isset($config['form_instance']))
		{
			$this->form($config['form_instance']);
			unset($config['form_instance']);
		}

		$this->name = (string) $name;
		$this->config = $config;
	}

	/**
	 * Get related Validation instance or create it
	 *
	 * @param   bool|Validation
	 * @return  Validation
	 */
	public function validation($instance = true)
	{
		if ($instance instanceof Validation)
<<<<<<< HEAD
		{
			$this->validation = $instance;
			return $instance;
		}

		if (empty($this->validation) and $instance === true)
		{
=======
		{
			$this->validation = $instance;
			return $instance;
		}

		if (empty($this->validation) and $instance === true)
		{
>>>>>>> a9cffa47
			$this->validation = \Validation::factory($this);
		}

		return $this->validation;
	}

	/**
	 * Get related Form instance or create it
	 *
	 * @param   bool|Form
	 * @return  Form
	 */
	public function form($instance = true)
	{
		if ($instance instanceof Form)
		{
			$this->form = $instance;
			return $instance;
		}

		if (empty($this->form) and $instance === true)
		{
			$this->form = \Form::factory($this);
		}

		return $this->form;
	}

	/**
	 * Factory for Fieldset_Field objects
	 *
	 * @param	string
	 * @param	string
	 * @param	array
	 * @param	array
	 * @return	Fieldset_Field
	 */
	public function add($name, $label = '', array $attributes = array(), array $rules = array())
	{
		if (empty($name) || (is_array($name) and empty($name['name'])))
		{
			throw new \InvalidArgumentException('Cannot create field without name.');
		}

		// Allow passing the whole config in an array, will overwrite other values if that's the case
		if (is_array($name))
		{
			$attributes = $name;
			$label = isset($name['label']) ? $name['label'] : '';
			$rules = isset($name['rules']) ? $name['rules'] : array();
			$name = $name['name'];
		}

		// Check if it exists already, if so: return and give notice
		if ($field = static::field($name))
		{
			\Error::notice('Field with this name exists already, cannot be overwritten through add().');
			return $field;
		}

		$field = new \Fieldset_Field($name, $label, $attributes, $rules, $this);
		$this->fields[$name] = $field;

		return $field;
	}

	/**
	 * Get Field instance
	 *
	 * @param	string					null to fetch an array of all
	 * @return	Fieldset_Field|false	returns false when field wasn't found
	 */
	public function field($name = null)
	{
		if ($name === null)
		{
			return $this->fields;
		}

		if ( ! array_key_exists($name, $this->fields))
		{
			return false;
		}

		return $this->fields[$name];
	}

	/**
	 * Add a model's fields
	 * The model must have a method "set_form_fields" that takes this Fieldset instance
	 * and adds fields to it.
	 *
	 * @param	string|Object	either a full classname (including full namespace) or object instance
	 * @param	array|Object	array or object that has the exactly same named properties to populate the fields
	 * @param	string			method name to call on model for field fetching
	 * @return	Fieldset		this, to allow chaining
	 */
	public function add_model($class, $instance = null, $method = 'set_form_fields')
	{
		// Add model to validation callables for validation rules
		$this->validation()->add_callable($class);

		if ((is_string($class) and is_callable($callback = array('\\'.$class, $method)))
			|| is_callable($callback = array($class, $method)))
		{
			$instance ? call_user_func($callback, $this, $instance) : call_user_func($callback, $this);
		}

		return $this;
	}

	/**
	 * Sets a config value on the fieldset
	 *
	 * @param	string
	 * @param	mixed
	 * @return	Fieldset	this, to allow chaining
	 */
	public function set_config($config, $value = null)
	{
		$config = is_array($config) ? $config : array($config => $value);
		foreach ($config as $key => $value)
		{
			$this->config[$key] = $value;
		}

		return $this;
	}

	/**
	 * Get a single or multiple config values by key
	 *
	 * @param	string|array	a single key or multiple in an array, empty to fetch all
	 * @param	mixed			default output when config wasn't set
	 * @return	mixed|array		a single config value or multiple in an array when $key input was an array
	 */
	public function get_config($key = null, $default = null)
	{
		if ($key === null)
		{
			return $this->config;
		}

		if (is_array($key))
		{
			$output = array();
			foreach ($key as $k)
			{
				$output[$k] = array_key_exists($k, $this->config) ? $this->config[$k] : $default;
			}
			return $output;
		}

		return array_key_exists($key, $this->config) ? $this->config[$key] : $default;
	}

	/**
	 * Populate the form's values using an input array or object
	 *
	 * @param   array|object
	 * @param   bool
	 * @return  Fieldset  this, to allow chaining
	 */
	public function populate($input, $repopulate = false)
	{
		foreach ($this->fields as $f)
		{
			if (is_array($input) or $input instanceof \ArrayAccess)
			{
				if (isset($input[$f->name]))
				{
<<<<<<< HEAD
					if (isset($input[$f->name]))
					{
						$f->set_value($input[$f->name], true);
					}
=======
					$f->set_value($input[$f->name], true);
>>>>>>> a9cffa47
				}
			}
			elseif (is_object($input) and property_exists($input, $f->name))
			{
				$f->set_value($input->{$f->name}, true);
			}
		}

		// Optionally overwrite values using post/get
		if ($repopulate)
		{
			$this->repopulate();
		}

		return $this;
	}

	/**
	 * Set all fields to the input from get or post (depends on the form method attribute)
	 *
	 * @param   array|object  input for initial population of fields, this is deprecated - you should use populate() instea
	 * @return  Fieldset  this, to allow chaining
	 */
	public function repopulate($deprecated = null)
	{
		// The following usage will be deprecated in Fuel 1.1
		if ( ! is_null($deprecated))
		{
			return $this->populate($deprecated, true);
		}

		foreach ($this->fields as $f)
		{
			// Don't repopulate the CSRF field
			if ($f->name === \Config::get('security.csrf_token_key', 'fuel_csrf_token'))
			{
				continue;
			}

			if (strtolower($this->form()->get_attribute('method', 'post')) == 'get')
			{
				if (($value = \Input::get($f->name, null)) !== null)
				{
<<<<<<< HEAD
					$f->set_value($input->{$f->name}, true);
=======
					$f->set_value($value, true);
>>>>>>> a9cffa47
				}
			}
			else
			{
				if (($value = \Input::post($f->name, null)) !== null)
				{
					$f->set_value($value, true);
				}
			}
		}

		return $this;
	}

	/**
	 * Magic method toString that will build this as a form
	 *
	 * @return  string
	 */
	public function __toString()
	{
		return $this->build();
	}

	/**
	 * Alias for $this->form()->build() for this fieldset
	 */
	public function build($action = null)
	{
		return $this->form()->build($action);
	}

	/**
	 * Alias for $this->validation()->input()
	 */
	public function input($field = null)
	{
		return $this->validation()->input($field);
	}

	/**
	 * Alias for $this->validation()->validated()
	 */
	public function validated($field = null)
	{
		return $this->validation()->validated($field);
	}

	/**
	 * Alias for $this->validation()->errors()
	 */
	public function errors($field = null)
	{
		return $this->validation()->errors($field);
	}

	/**
	 * Alias for $this->validation()->show_errors()
	 */
	public function show_errors(Array $config = array())
	{
		return $this->validation()->show_errors($config);
	}
}

/* End of file fieldset.php */<|MERGE_RESOLUTION|>--- conflicted
+++ resolved
@@ -138,7 +138,6 @@
 	public function validation($instance = true)
 	{
 		if ($instance instanceof Validation)
-<<<<<<< HEAD
 		{
 			$this->validation = $instance;
 			return $instance;
@@ -146,15 +145,6 @@
 
 		if (empty($this->validation) and $instance === true)
 		{
-=======
-		{
-			$this->validation = $instance;
-			return $instance;
-		}
-
-		if (empty($this->validation) and $instance === true)
-		{
->>>>>>> a9cffa47
 			$this->validation = \Validation::factory($this);
 		}
 
@@ -326,14 +316,7 @@
 			{
 				if (isset($input[$f->name]))
 				{
-<<<<<<< HEAD
-					if (isset($input[$f->name]))
-					{
-						$f->set_value($input[$f->name], true);
-					}
-=======
 					$f->set_value($input[$f->name], true);
->>>>>>> a9cffa47
 				}
 			}
 			elseif (is_object($input) and property_exists($input, $f->name))
@@ -377,11 +360,7 @@
 			{
 				if (($value = \Input::get($f->name, null)) !== null)
 				{
-<<<<<<< HEAD
-					$f->set_value($input->{$f->name}, true);
-=======
 					$f->set_value($value, true);
->>>>>>> a9cffa47
 				}
 			}
 			else
