--- conflicted
+++ resolved
@@ -6,11 +6,7 @@
  * @version    1.7
  * @author     Fuel Development Team
  * @license    MIT License
-<<<<<<< HEAD
- * @copyright  2010 - 2014 Fuel Development Team
-=======
  * @copyright  2010 - 2015 Fuel Development Team
->>>>>>> 027727b7
  * @link       http://fuelphp.com
  */
 
@@ -75,19 +71,11 @@
 
 		if ($prepend)
 		{
-<<<<<<< HEAD
-			\Arr::prepend(static::$routes, $name, new \Route($path, $options, $case_sensitive, $name));
-			return;
-		}
-
-		static::$routes[$name] = new \Route($path, $options, $case_sensitive, $name);
-=======
 			\Arr::prepend(static::$routes, $name, new \Route($path, $options, $case_sensitive, null, $name));
 			return;
 		}
 
 		static::$routes[$name] = new \Route($path, $options, $case_sensitive, null, $name);
->>>>>>> 027727b7
 	}
 
 	/**
@@ -287,11 +275,7 @@
 		{
 			// determine which classes to check. First, all underscores, or all namespaced
 			$classes = array(
-<<<<<<< HEAD
-				$namespace.$prefix.\Inflector::words_to_upper(implode(substr($prefix,-1,1), $temp_segments), substr($prefix,-1,1)),
-=======
 				$namespace.$prefix.\Inflector::words_to_upper(implode(substr($prefix, -1, 1), $temp_segments), substr($prefix, -1, 1)),
->>>>>>> 027727b7
 			);
 
 			// if we're namespacing, check a hybrid version too
@@ -327,7 +311,6 @@
 		}
 		return false;
 	}
-<<<<<<< HEAD
 
 	/**
 	 * Checks whether class exists.
@@ -349,28 +332,4 @@
 	{
 		return static::$prefix;
 	}
-}
-=======
->>>>>>> 027727b7
-
-	/**
-	 * Checks whether class exists.
-	 *
-	 * @param string $class The class name to check.
-	 * @return bool True if $class exists, false otherwise.
-	 */
-	protected static function check_class($class)
-	{
-		return class_exists($class);
-	}
-
-	/**
-	 * Get prefix.
-	 *
-	 * @return string Prefix as defined in config controller_prefix.
-	 */
-	protected static function get_prefix()
-	{
-		return static::$prefix;
-	}
 }