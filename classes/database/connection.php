<?php
/**
 * Database connection wrapper. All database object instances are referenced
 * by a name. Queries are typically handled by [Database_Query], rather than
 * using the database object directly.
 *
 * @package    Fuel/Database
 * @category   Base
 * @author     Kohana Team
 * @copyright  (c) 2008-2010 Kohana Team
 * @license    http://kohanaphp.com/license
 */

namespace Fuel\Core;



abstract class Database_Connection
{

	/**
	 * @var  string  default instance name
	 */
	public static $default = 'default';

	/**
	 * @var  array  Database instances
	 */
	public static $instances = array();

	/**
	 * Get a singleton Database instance. If configuration is not specified,
	 * it will be loaded from the database configuration file using the same
	 * group as the name.
	 *
	 *     // Load the default database
	 *     $db = static::instance();
	 *
	 *     // Create a custom configured instance
	 *     $db = static::instance('custom', $config);
	 *
	 * @param   string   instance name
	 * @param   array    configuration parameters
	 * @return  Database_Connection
	 */
	public static function instance($name = NULL, array $config = NULL)
	{
		\Config::load('db', true);
		if ($name === NULL)
		{
			// Use the default instance name
			$name = \Config::get('db.active');
		}

		if ( ! isset(static::$instances[$name]))
		{
			if ($config === NULL)
			{
				// Load the configuration for this database
				$config = \Config::get("db.{$name}");
			}

			if ( ! isset($config['type']))
			{
				throw new \FuelException("Database type not defined in {$name} configuration");
			}

			// Set the driver class name
			$driver = 'Fuel\\Core\\Database_'.ucfirst($config['type']).'_Connection';

			// Create the database connection instance
			new $driver($name, $config);
		}

		return static::$instances[$name];
	}

	/**
	 * @var  string  the last query executed
	 */
	public $last_query;

	/**
	 * @var  string  Character that is used to quote identifiers
	 */
	protected $_identifier = '"';

	/**
	 * @var  string  Instance name
	 */
	protected $_instance;

	/**
	 * @var  resource  Raw server connection
	 */
	protected $_connection;

	/**
	 * @var  array  Configuration array
	 */
	protected $_config;

	/**
	 * Stores the database configuration locally and name the instance.
	 *
	 * [!!] This method cannot be accessed directly, you must use [static::instance].
	 *
	 * @return  void
	 */
	protected function __construct($name, array $config)
	{
		// Set the instance name
		$this->_instance = $name;

		// Store the config locally
		$this->_config = $config;

		// Store the database instance
		static::$instances[$name] = $this;
	}

	/**
	 * Disconnect from the database when the object is destroyed.
	 *
	 *     // Destroy the database instance
	 *     unset(static::instances[(string) $db], $db);
	 *
	 * [!!] Calling `unset($db)` is not enough to destroy the database, as it
	 * will still be stored in `static::$instances`.
	 *
	 * @return  void
	 */
	final public function __destruct()
	{
		$this->disconnect();
	}

	/**
	 * Returns the database instance name.
	 *
	 *     echo (string) $db;
	 *
	 * @return  string
	 */
	final public function __toString()
	{
		return $this->_instance;
	}

	/**
	 * Connect to the database. This is called automatically when the first
	 * query is executed.
	 *
	 *     $db->connect();
	 *
	 * @throws  Database_Exception
	 * @return  void
	 */
	abstract public function connect();

	/**
	 * Disconnect from the database. This is called automatically by [static::__destruct].
	 *
	 *     $db->disconnect();
	 *
	 * @return  boolean
	 */
	abstract public function disconnect();

	/**
	 * Set the connection character set. This is called automatically by [static::connect].
	 *
	 *     $db->set_charset('utf8');
	 *
	 * @throws  Database_Exception
	 * @param   string   character set name
	 * @return  void
	 */
	abstract public function set_charset($charset);

	/**
	 * Perform an SQL query of the given type.
	 *
	 *     // Make a SELECT query and use objects for results
	 *     $db->query(static::SELECT, 'SELECT * FROM groups', TRUE);
	 *
	 *     // Make a SELECT query and use "Model_User" for the results
	 *     $db->query(static::SELECT, 'SELECT * FROM users LIMIT 1', 'Model_User');
	 *
	 * @param   integer  static::SELECT, static::INSERT, etc
	 * @param   string   SQL query
	 * @param   mixed    result object class, TRUE for stdClass, FALSE for assoc array
	 * @return  object   Database_Result for SELECT queries
	 * @return  array    list (insert id, row count) for INSERT queries
	 * @return  integer  number of affected rows for all other queries
	 */
	abstract public function query($type, $sql, $as_object);

	/**
	 * Count the number of records in the last query, without LIMIT or OFFSET applied.
	 *
	 *     // Get the total number of records that match the last query
	 *     $count = $db->count_last_query();
	 *
	 * @return  integer
	 */
	public function count_last_query()
	{
		if ($sql = $this->last_query)
		{
			$sql = trim($sql);
			if (stripos($sql, 'SELECT') !== 0)
			{
				return FALSE;
			}

			if (stripos($sql, 'LIMIT') !== FALSE)
			{
				// Remove LIMIT from the SQL
				$sql = preg_replace('/\sLIMIT\s+[^a-z]+/i', ' ', $sql);
			}

			if (stripos($sql, 'OFFSET') !== FALSE)
			{
				// Remove OFFSET from the SQL
				$sql = preg_replace('/\sOFFSET\s+\d+/i', '', $sql);
			}

			// Get the total rows from the last query executed
			$result = $this->query
			(
				\DB::SELECT,
				'SELECT COUNT(*) AS '.$this->quote_identifier('total_rows').' '.
				'FROM ('.$sql.') AS '.$this->quote_table('counted_results'),
				TRUE
			);

			// Return the total number of rows from the query
			return (int) $result->current()->total_rows;
		}

		return FALSE;
	}

	/**
	 * Count the number of records in a table.
	 *
	 *     // Get the total number of records in the "users" table
	 *     $count = $db->count_records('users');
	 *
	 * @param   mixed    table name string or array(query, alias)
	 * @return  integer
	 */
	public function count_records($table)
	{
		// Quote the table name
		$table = $this->quote_table($table);

		return $this->query(\DB::SELECT, 'SELECT COUNT(*) AS total_row_count FROM '.$table, FALSE)
			->get('total_row_count');
	}

	/**
	 * Returns a normalized array describing the SQL data type
	 *
	 *     $db->datatype('char');
	 *
	 * @param   string  SQL data type
	 * @return  array
	 */
	public function datatype($type)
	{
		static $types = array
		(
			// SQL-92
			'bit'                           => array('type' => 'string', 'exact' => TRUE),
			'bit varying'                   => array('type' => 'string'),
			'char'                          => array('type' => 'string', 'exact' => TRUE),
			'char varying'                  => array('type' => 'string'),
			'character'                     => array('type' => 'string', 'exact' => TRUE),
			'character varying'             => array('type' => 'string'),
			'date'                          => array('type' => 'string'),
			'dec'                           => array('type' => 'float', 'exact' => TRUE),
			'decimal'                       => array('type' => 'float', 'exact' => TRUE),
			'double precision'              => array('type' => 'float'),
			'float'                         => array('type' => 'float'),
			'int'                           => array('type' => 'int', 'min' => '-2147483648', 'max' => '2147483647'),
			'integer'                       => array('type' => 'int', 'min' => '-2147483648', 'max' => '2147483647'),
			'interval'                      => array('type' => 'string'),
			'national char'                 => array('type' => 'string', 'exact' => TRUE),
			'national char varying'         => array('type' => 'string'),
			'national character'            => array('type' => 'string', 'exact' => TRUE),
			'national character varying'    => array('type' => 'string'),
			'nchar'                         => array('type' => 'string', 'exact' => TRUE),
			'nchar varying'                 => array('type' => 'string'),
			'numeric'                       => array('type' => 'float', 'exact' => TRUE),
			'real'                          => array('type' => 'float'),
			'smallint'                      => array('type' => 'int', 'min' => '-32768', 'max' => '32767'),
			'time'                          => array('type' => 'string'),
			'time with time zone'           => array('type' => 'string'),
			'timestamp'                     => array('type' => 'string'),
			'timestamp with time zone'      => array('type' => 'string'),
			'varchar'                       => array('type' => 'string'),

			// SQL:1999
			'binary large object'               => array('type' => 'string', 'binary' => TRUE),
			'blob'                              => array('type' => 'string', 'binary' => TRUE),
			'boolean'                           => array('type' => 'bool'),
			'char large object'                 => array('type' => 'string'),
			'character large object'            => array('type' => 'string'),
			'clob'                              => array('type' => 'string'),
			'national character large object'   => array('type' => 'string'),
			'nchar large object'                => array('type' => 'string'),
			'nclob'                             => array('type' => 'string'),
			'time without time zone'            => array('type' => 'string'),
			'timestamp without time zone'       => array('type' => 'string'),

			// SQL:2003
			'bigint'    => array('type' => 'int', 'min' => '-9223372036854775808', 'max' => '9223372036854775807'),

			// SQL:2008
			'binary'            => array('type' => 'string', 'binary' => TRUE, 'exact' => TRUE),
			'binary varying'    => array('type' => 'string', 'binary' => TRUE),
			'varbinary'         => array('type' => 'string', 'binary' => TRUE),
		);

		if (isset($types[$type]))
			return $types[$type];

		return array();
	}

	/**
	 * List all of the tables in the database. Optionally, a LIKE string can
	 * be used to search for specific tables.
	 *
	 *     // Get all tables in the current database
	 *     $tables = $db->list_tables();
	 *
	 *     // Get all user-related tables
	 *     $tables = $db->list_tables('user%');
	 *
	 * @param   string   table to search for
	 * @return  array
	 */
	abstract public function list_tables($like = NULL);

	/**
	 * Lists all of the columns in a table. Optionally, a LIKE string can be
	 * used to search for specific fields.
	 *
	 *     // Get all columns from the "users" table
	 *     $columns = $db->list_columns('users');
	 *
	 *     // Get all name-related columns
	 *     $columns = $db->list_columns('users', '%name%');
	 *
	 * @param   string  table to get columns from
	 * @param   string  column to search for
	 * @return  array
	 */
	abstract public function list_columns($table, $like = NULL);

	/**
	 * Extracts the text between parentheses, if any.
	 *
	 *     // Returns: array('CHAR', '6')
	 *     list($type, $length) = $db->_parse_type('CHAR(6)');
	 *
	 * @param   string
	 * @return  array   list containing the type and length, if any
	 */
	protected function _parse_type($type)
	{
		if (($open = strpos($type, '(')) === FALSE)
		{
			// No length specified
			return array($type, NULL);
		}

		// Closing parenthesis
		$close = strpos($type, ')', $open);

		// Length without parentheses
		$length = substr($type, $open + 1, $close - 1 - $open);

		// Type without the length
		$type = substr($type, 0, $open).substr($type, $close + 1);

		return array($type, $length);
	}

	/**
	 * Return the table prefix defined in the current configuration.
	 *
	 *     $prefix = $db->table_prefix();
	 *
	 * @return  string
	 */
	public function table_prefix($table = null)
	{
		if ($table !== null)
		{
			return $this->_config['table_prefix'] .$table;
		}

		return $this->_config['table_prefix'];
	}

	/**
	 * Quote a value for an SQL query.
	 *
	 *     $db->quote(NULL);   // 'NULL'
	 *     $db->quote(10);     // 10
	 *     $db->quote('fred'); // 'fred'
	 *
	 * Objects passed to this function will be converted to strings.
	 * [Database_Expression] objects will use the value of the expression.
	 * [Database_Query] objects will be compiled and converted to a sub-query.
	 * All other objects will be converted using the `__toString` method.
	 *
	 * @param   mixed   any value to quote
	 * @return  string
	 * @uses    static::escape
	 */
	public function quote($value)
	{
		if ($value === NULL)
		{
			return 'NULL';
		}
		elseif ($value === TRUE)
		{
			return "'1'";
		}
		elseif ($value === FALSE)
		{
			return "'0'";
		}
		elseif (is_object($value))
		{
			if ($value instanceof Database_Query)
			{
				// Create a sub-query
				return '('.$value->compile($this).')';
			}
			elseif ($value instanceof Database_Expression)
			{
				// Use a raw expression
				return $value->value();
			}
			else
			{
				// Convert the object to a string
				return $this->quote((string) $value);
			}
		}
		elseif (is_array($value))
		{
			return '('.implode(', ', array_map(array($this, __FUNCTION__), $value)).')';
		}
		elseif (is_int($value))
		{
			return (int) $value;
		}
		elseif (is_float($value))
		{
			// Convert to non-locale aware float to prevent possible commas
			return sprintf('%F', $value);
		}

		return $this->escape($value);
	}

	/**
	 * Quote a database table name and adds the table prefix if needed.
	 *
	 *     $table = $db->quote_table($table);
	 *
	 * @param   mixed   table name or array(table, alias)
	 * @return  string
	 * @uses    static::quote_identifier
	 * @uses    static::table_prefix
	 */
	public function quote_table($value)
	{
		// Assign the table by reference from the value
		if (is_array($value))
		{
			$table =& $value[0];

			// Attach table prefix to alias
			$value[1] = $this->table_prefix().$value[1];
		}
		else
		{
			$table =& $value;
		}

		// deal with the sub-query objects first
		if ($table instanceof Database_Query)
		{
			// Create a sub-query
			$table = '('.$table->compile($this).')';
		}
		elseif (is_string($table))
		{
			if (strpos($table, '.') === false)
			{
				// Add the table prefix for tables
				$table = $this->quote_identifier($this->table_prefix().$table);
			}
			else
			{
				// Split the identifier into the individual parts
				$parts = explode('.', $table);

				if ($prefix = $this->table_prefix())
				{
					// Get the offset of the table name, 2nd-to-last part
					// This works for databases that can have 3 identifiers (Postgre)
					if (($offset = count($parts)) == 2)
					{
						$offset = 1;
					}
					else
					{
						$offset = $offset - 2;
					}

					// Add the table prefix to the table name
					$parts[$offset] = $prefix.$parts[$offset];
				}

				// Quote each of the parts
				$table = implode('.', array_map(array($this, 'quote_identifier'), $parts));
			}
		}

		// process the alias if present
		if (is_array($value))
		{
			// Separate the column and alias
			list ($value, $alias) = $value;

			return $value.' AS '.$this->quote_identifier($alias);
		}
		else
		{
			// return the value
			return $value;
		}
	}

	/**
	 * Quote a database identifier, such as a column name. Adds the
	 * table prefix to the identifier if a table name is present.
	 *
	 *     $column = $db->quote_identifier($column);
	 *
	 * You can also use SQL methods within identifiers.
	 *
	 *     // The value of "column" will be quoted
	 *     $column = $db->quote_identifier('COUNT("column")');
	 *
	 * Objects passed to this function will be converted to strings.
	 * [Database_Expression] objects will use the value of the expression.
	 * [Database_Query] objects will be compiled and converted to a sub-query.
	 * All other objects will be converted using the `__toString` method.
	 *
	 * @param   mixed   any identifier
	 * @return  string
	 * @uses    static::table_prefix
	 */
	public function quote_identifier($value)
	{
		if ($value === '*')
		{
			return $value;
		}
		elseif (is_object($value))
		{
			if ($value instanceof Database_Query)
			{
				// Create a sub-query
				return '('.$value->compile($this).')';
			}
			elseif ($value instanceof Database_Expression)
			{
				// Use a raw expression
				return $value->value();
			}
			else
			{
				// Convert the object to a string
				return $this->quote_identifier((string) $value);
			}
		}
		elseif (is_array($value))
		{
			// Separate the column and alias
			list ($value, $alias) = $value;

			return $this->quote_identifier($value).' AS '.$this->quote_identifier($alias);
		}

		if (strpos($value, '"') !== FALSE)
		{
			// Quote the column in FUNC("ident") identifiers
			return preg_replace('/"(.+?)"/e', '$this->quote_identifier("$1")', $value);
		}
		elseif (strpos($value, '.') !== FALSE)
		{
			// Split the identifier into the individual parts
			$parts = explode('.', $value);

			if ($prefix = $this->table_prefix())
			{
				// Get the offset of the table name, 2nd-to-last part
				// This works for databases that can have 3 identifiers (Postgre)
				$offset = count($parts) - 2;

				// Add the table prefix to the table name
				$parts[$offset] = $prefix.$parts[$offset];
			}

			// Quote each of the parts
			return implode('.', array_map(array($this, __FUNCTION__), $parts));
		}
		else
		{
			return $this->_identifier.$value.$this->_identifier;
		}
	}

	/**
	 * Sanitize a string by escaping characters that could cause an SQL
	 * injection attack.
	 *
	 *     $value = $db->escape('any string');
	 *
	 * @param   string   value to quote
	 * @return  string
	 */
	abstract public function escape($value);

	/**
	 * Whether or not the connection is in transaction mode
	 *
	 * @return  bool
	 */
	abstract public function in_transaction();

	/**
	 * Begins a transaction on instance
	 *
	 *     $db->start_transaction();
	 *
	 * @return  bool
	 */
	abstract public function start_transaction();

	/**
	 * Commits all pending transactional queries
	 *
	 *     $db->commit_transaction();
	 *
	 * @return  bool
	 */
	abstract public function commit_transaction();

	/**
	 * Rollsback all pending transactional queries
	 *
	 *     $db->rollback_transaction();
	 *
	 * @return  bool
	 */
	abstract public function rollback_transaction();

<<<<<<< HEAD
}
=======
	/**
	 * Returns the raw connection object for custom method access
	 *
	 *     $db->connection()->lastInsertId('id');
	 *
	 * @return  void
	 */
	public function connection()
	{
		return $this->_connection;
	}

} // End Database_Connection
>>>>>>> 360903b7
<|MERGE_RESOLUTION|>--- conflicted
+++ resolved
@@ -678,9 +678,6 @@
 	 */
 	abstract public function rollback_transaction();
 
-<<<<<<< HEAD
-}
-=======
 	/**
 	 * Returns the raw connection object for custom method access
 	 *
@@ -693,5 +690,4 @@
 		return $this->_connection;
 	}
 
-} // End Database_Connection
->>>>>>> 360903b7
+}