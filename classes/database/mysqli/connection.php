--- conflicted
+++ resolved
@@ -3,11 +3,7 @@
  * Fuel is a fast, lightweight, community driven PHP 5.4+ framework.
  *
  * @package    Fuel
-<<<<<<< HEAD
  * @version    1.8.1
-=======
- * @version    1.9-dev
->>>>>>> 52089d18
  * @author     Fuel Development Team
  * @license    MIT License
  * @copyright  2010 - 2018 Fuel Development Team
@@ -226,13 +222,7 @@
 	 * @param   mixed   $as_object  used when query type is SELECT
 	 * @param   bool    $caching    whether or not the result should be stored in a caching iterator
 	 *
-<<<<<<< HEAD
-	 * @throws  \Database_Exception
-	 *
-	 * @return  mixed  when SELECT then return an iterator of results,<br>
-=======
  	 * @return  mixed  when SELECT then return an iterator of results,<br>
->>>>>>> 52089d18
 	 *                 when INSERT then return a list of insert id and rows created,<br>
 	 *                 in other case return the number of rows affected
 	 *
@@ -300,11 +290,7 @@
 		}
 
 		// Execute the query
-<<<<<<< HEAD
-		if (($result = $this->_connection->query($sql, $this->_config['enable_cache'] ? MYSQLI_STORE_RESULT :MYSQLI_USE_RESULT)) === false)
-=======
 		if (($result = $this->_connection->query($sql, $caching ? MYSQLI_STORE_RESULT :MYSQLI_USE_RESULT)) === false)
->>>>>>> 52089d18
 		{
 			if (isset($benchmark))
 			{
@@ -334,11 +320,7 @@
 
 		if ($type === \DB::SELECT)
 		{
-<<<<<<< HEAD
-			if ($this->_config['enable_cache'])
-=======
 			if ($caching)
->>>>>>> 52089d18
 			{
 				// Return an iterator of results
 				return new \Database_MySQLi_Cached($result, $sql, $as_object);
