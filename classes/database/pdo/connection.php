--- conflicted
+++ resolved
@@ -3,11 +3,7 @@
  * Fuel is a fast, lightweight, community driven PHP 5.4+ framework.
  *
  * @package    Fuel
-<<<<<<< HEAD
  * @version    1.8.1
-=======
- * @version    1.9-dev
->>>>>>> 52089d18
  * @author     Fuel Development Team
  * @license    MIT License
  * @copyright  2010 - 2018 Fuel Development Team
@@ -81,19 +77,11 @@
 			{
 				$error_code = $this->_connection->errorinfo();
 				$error_code = $error_code[1];
-<<<<<<< HEAD
 			}
 			else
 			{
 				$error_code = 0;
 			}
-=======
-			}
-			else
-			{
-				$error_code = 0;
-			}
->>>>>>> 52089d18
 
 			throw new \Database_Exception(str_replace($this->_config['connection']['password'], str_repeat('*', 10), $e->getMessage()), $e->getCode(), $e, $error_code);
 		}
@@ -235,21 +223,12 @@
 						isset($benchmark) and  \Profiler::delete($benchmark);
 
 						if ($this->_connection)
-<<<<<<< HEAD
 						{
 							$error_code = $this->_connection->errorinfo();
 							$error_code = $error_code[1];
 						}
 						else
 						{
-=======
-						{
-							$error_code = $this->_connection->errorinfo();
-							$error_code = $error_code[1];
-						}
-						else
-						{
->>>>>>> 52089d18
 							$error_code = 0;
 						}
 
@@ -305,12 +284,8 @@
 
 		if ($type === \DB::SELECT)
 		{
-<<<<<<< HEAD
-			if ($this->_config['enable_cache'])
-=======
 			// if no custom caching is given, use the global setting
 			if ($caching)
->>>>>>> 52089d18
 			{
 				// Return an iterator of results
 				return new \Database_PDO_Cached($result, $sql, $as_object);
