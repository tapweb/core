--- conflicted
+++ resolved
@@ -6,11 +6,7 @@
  * @version    1.7
  * @author     Fuel Development Team
  * @license    MIT License
-<<<<<<< HEAD
- * @copyright  2010 - 2014 Fuel Development Team
-=======
  * @copyright  2010 - 2015 Fuel Development Team
->>>>>>> 027727b7
  * @link       http://fuelphp.com
  */
 
@@ -102,11 +98,7 @@
 	 */
 	public static function rename_table($table, $new_table_name, $db = null)
 	{
-<<<<<<< HEAD
-		return \DB::query('RENAME TABLE '.\DB::quote_identifier(\DB::table_prefix($table, $db ? $db : static::$connection), $db ? $db : static::$connection).' TO '.\DB::quote_identifier(\DB::table_prefix($new_table_name, $db ? $db : static::$connection)),\DB::UPDATE)->execute($db ? $db : static::$connection);
-=======
 		return \DB::query('RENAME TABLE '.\DB::quote_identifier(\DB::table_prefix($table, $db ? $db : static::$connection), $db ? $db : static::$connection).' TO '.\DB::quote_identifier(\DB::table_prefix($new_table_name, $db ? $db : static::$connection), $db ? $db : static::$connection), 0)->execute($db ? $db : static::$connection);
->>>>>>> 027727b7
 	}
 
 	/**
@@ -397,11 +389,7 @@
 
 			if(array_key_exists('DEFAULT', $attr))
 			{
-<<<<<<< HEAD
-				$sql .= ' DEFAULT '.(($attr['DEFAULT'] instanceof \Database_Expression) ? $attr['DEFAULT']  : \DB::quote($attr['DEFAULT']));
-=======
 				$sql .= ' DEFAULT '.(($attr['DEFAULT'] instanceof \Database_Expression) ? $attr['DEFAULT']  : \DB::quote($attr['DEFAULT'], $db ? $db : static::$connection));
->>>>>>> 027727b7
 			}
 
 			if(array_key_exists('NULL', $attr) and $attr['NULL'] === true)
