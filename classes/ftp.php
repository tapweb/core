<?php
/**
 * Part of the Fuel framework.
 *
 * @package    Fuel
 * @version    1.7
 * @author     Fuel Development Team
 * @license    MIT License
<<<<<<< HEAD
 * @copyright  2010 - 2014 Fuel Development Team
=======
 * @copyright  2010 - 2015 Fuel Development Team
>>>>>>> 027727b7
 * @link       http://fuelphp.com
 */

namespace Fuel\Core;

class FtpConnectionException extends \FuelException {}

class FtpFileAccessException extends \FuelException {}

/**
 * FTP Class
 *
 * @package		Fuel
 * @category	Core
 * @author		Phil Sturgeon
 * @link		http://docs.fuelphp.com/classes/ftp.html
 */
class Ftp
{
	public static $initialized = false;

	protected $_hostname  = 'localhost';
	protected $_username  = '';
	protected $_password  = '';
	protected $_port      = 21;
	protected $_timeout   = 90;
	protected $_passive   = true;
	protected $_debug     = false;
	protected $_conn_id   = false;

	/**
	 * Returns a new Ftp object. If you do not define the "file" parameter,
	 *
	 *     $ftp = static::forge('group');
	 *
	 * @param   string|array  The name of the config group to use, or a configuration array.
	 * @param   bool          Automatically connect to this server.
	 * @return  Ftp
	 */
	public static function forge($config = 'default', $connect = true)
	{
		$ftp = new static($config);

		// Unless told not to, connect automatically
		$connect === true and $ftp->connect();

		return $ftp;
	}

	/**
	 * Sets the initial Ftp filename and local data.
	 *
	 * @param   string|array  The name of the config group to use, or a configuration array.
	 * @param   bool          Automatically connect to this server.
	 * @return  void
	 */
	public function __construct($config = 'default')
	{
		\Config::load('ftp', true);

		// If it is a string we're looking at a predefined config group
		if (is_string($config))
		{
			$config_arr = \Config::get('ftp.'.$config);

			// Check that it exists
			if ( ! is_array($config_arr) or $config_arr === array())
			{
				throw new \UnexpectedValueException('You have specified an invalid ftp connection group: '.$config);
			}

			$config = $config_arr;
		}

		// Prep the hostname
		$this->_hostname = preg_replace('|.+?://|', '', $config['hostname']);
		$this->_username = $config['username'];
		$this->_password = $config['password'];
		$this->_timeout  = ! empty($config['timeout']) ? (int) $config['timeout'] : 90;
		$this->_port     = ! empty($config['port']) ? (int) $config['port'] : 21;
		$this->_passive  = (bool) $config['passive'];
		$this->_ssl_mode = (bool) $config['ssl_mode'];
		$this->_debug    = (bool) $config['debug'];

		static::$initialized = true;
	}

	// --------------------------------------------------------------------

	/**
	 * FTP Connect
	 *
	 * @access	public
	 * @param	array	 the connection values
	 * @return	bool
	 */
	public function connect()
	{
		if($this->_ssl_mode === true)
		{
			if( ! function_exists('ftp_ssl_connect'))
			{
				throw new \RuntimeException('ftp_ssl_connect() function is missing.');
			}

			$this->_conn_id = @ftp_ssl_connect($this->_hostname, $this->_port, $this->_timeout);
		}

		else
		{
			$this->_conn_id = @ftp_connect($this->_hostname, $this->_port, $this->_timeout);
		}

		if ($this->_conn_id === false)
		{
			if ($this->_debug == true)
			{
				throw new \FtpConnectionException('Unable to establish a connection');
			}
			return false;
		}

		if ( ! $this->_login())
		{
			if ($this->_debug == true)
			{
				throw new \FtpConnectionException('Unable to login');
			}
		}

		// Set passive mode if needed
		if ($this->_passive == true)
		{
			ftp_pasv($this->_conn_id, true);
		}

		return $this;
	}

	// --------------------------------------------------------------------

	/**
	 * FTP Login
	 *
	 * @return	bool
	 */
	protected function _login()
	{
		return @ftp_login($this->_conn_id, $this->_username, $this->_password);
	}

	// --------------------------------------------------------------------

	/**
	 * Validates the connection ID
	 *
	 * @return	bool
	 */
	protected function _is_conn()
	{
		if ( ! is_resource($this->_conn_id))
		{
			if ($this->_debug == true)
			{
				throw new \InvalidArgumentException('Invalid connection');
			}
			return false;
		}
		return true;
	}

	// --------------------------------------------------------------------


	/**
	 * Change directory
	 *
	 * The second parameter lets us momentarily turn off debugging so that
	 * this function can be used to test for the existence of a folder
	 * without throwing an error.  There's no FTP equivalent to is_dir()
	 * so we do it by trying to change to a particular directory.
	 * Internally, this parameter is only used by the "mirror" function below.
	 *
	 * @access	public
	 * @param	string
	 * @param	bool
	 * @return	bool
	 */
	public function change_dir($path = '')
	{
		if ($path == '' or ! $this->_is_conn())
		{
			return false;
		}

		$result = @ftp_chdir($this->_conn_id, $path);

		if ($result === false)
		{
			if ($this->_debug == true)
			{
				throw new \FtpFileAccessException('Unable to change the directory');
			}
			return false;
		}

		return true;
	}

	// --------------------------------------------------------------------

	/**
	 * Create a directory
	 *
	 * @access	public
	 * @param	string
	 * @return	bool
	 */
	public function mkdir($path, $permissions = null)
	{
		if ( ! $this->_is_conn())
		{
			return false;
		}

		$result = ftp_mkdir($this->_conn_id, $path);

		if ($result === false)
		{
			if ($this->_debug == true)
			{
				throw new \FtpFileAccessException('Unable to create directory');
			}
			return false;
		}

		// Set file permissions if needed
		if ($permissions !== null)
		{
			$this->chmod($path, (int) $permissions);
		}

		return true;
	}

	// --------------------------------------------------------------------

	/**
	 * Upload a file to the server
	 *
	 * @access	public
	 * @param	string
	 * @param	string
	 * @param	string
	 * @return	bool
	 */
	public function upload($local_path, $remote_path, $mode = 'auto', $permissions = null)
	{
		if ( ! $this->_is_conn())
		{
			return false;
		}

		if ( ! is_file($local_path))
		{
			throw new \FtpFileAccessException('No source file');
			return false;
		}

		// Set the mode if not specified
		if ($mode == 'auto')
		{
			// Get the file extension so we can set the upload type
			$ext = pathinfo($local_path, PATHINFO_EXTENSION);
			$mode = $this->_settype($ext);
		}

		$mode = ($mode == 'ascii') ? FTP_ASCII : FTP_BINARY;

		$result = @ftp_put($this->_conn_id, $remote_path, $local_path, $mode);

		if ($result === false)
		{
			if ($this->_debug == true)
			{
				throw new \FtpFileAccessException('Unable to upload');
			}
			return false;
		}

		// Set file permissions if needed
		if ($permissions !== null)
		{
			$this->chmod($remote_path, (int) $permissions);
		}

		return true;
	}

	// --------------------------------------------------------------------

	/**
	 * Download a file from a remote server to the local server
	 *
	 * @access	public
	 * @param	string
	 * @param	string
	 * @param	string
	 * @return	bool
	 */
	public function download($remote_path, $local_path, $mode = 'auto')
	{
		if ( ! $this->_is_conn())
		{
			return false;
		}

		// Set the mode if not specified
		if ($mode == 'auto')
		{
			// Get the file extension so we can set the upload type
			$ext = pathinfo($remote_path, PATHINFO_BASENAME);
			$mode = $this->_settype($ext);
		}

		$mode = ($mode == 'ascii') ? FTP_ASCII : FTP_BINARY;

		$result = @ftp_get($this->_conn_id, $local_path, $remote_path, $mode);

		if ($result === false)
		{
			if ($this->_debug === true)
			{
				throw new \FtpFileAccessException('Unable to download');
			}
			return false;
		}

		return true;
    }

	// --------------------------------------------------------------------

	/**
	 * Rename (or move) a file
	 *
	 * @access	public
	 * @param	string
	 * @param	string
	 * @param	bool
	 * @return	bool
	 */
	public function rename($old_file, $new_file, $move = false)
	{
		if ( ! $this->_is_conn())
		{
			return false;
		}

		$result = @ftp_rename($this->_conn_id, $old_file, $new_file);

		if ($result === false)
		{
			if ($this->_debug == true)
			{
				$msg = ($move == false) ? 'Unable to rename' : 'Unable to move';

				throw new \FtpFileAccessException($msg);
			}
			return false;
		}

		return true;
	}

	// --------------------------------------------------------------------

	/**
	 * Move a file
	 *
	 * @access	public
	 * @param	string
	 * @param	string
	 * @return	bool
	 */
	public function move($old_file, $new_file)
	{
		return $this->rename($old_file, $new_file, true);
	}

	// --------------------------------------------------------------------

	/**
	 * Rename (or move) a file
	 *
	 * @access	public
	 * @param	string
	 * @return	bool
	 */
	function delete_file($filepath)
	{
		if ( ! $this->_is_conn())
		{
			return false;
		}

		$result = @ftp_delete($this->_conn_id, $filepath);

		if ($result === false)
		{
			if ($this->_debug == true)
			{
				throw new \FtpFileAccessException('Unable to delete');
			}
			return false;
		}

		return true;
	}

	// --------------------------------------------------------------------

	/**
	 * Delete a folder and recursively delete everything (including sub-folders)
	 * containted within it.
	 *
	 * @access	public
	 * @param	string
	 * @return	bool
	 */
	function delete_dir($filepath)
	{
		if ( ! $this->_is_conn())
		{
			return false;
		}

		// Add a trailing slash to the file path if needed
		$filepath = preg_replace("/(.+?)\/*$/", "\\1/",  $filepath);

		$list = $this->list_files($filepath);

		if ($list !== false and count($list) > 0)
		{
			foreach ($list as $item)
			{
				// If we can't delete the item it's probaly a folder so
				// we'll recursively call delete_dir()
				if ( ! @ftp_delete($this->_conn_id, $item))
				{
					// don't recurse into current of parent directory
<<<<<<< HEAD
					if ( ! preg_match('/\/\.\.|\/\.$/', $item)) 
=======
					if ( ! preg_match('/\/\.\.|\/\.$/', $item))
>>>>>>> 027727b7
					{
						$this->delete_dir($item);
					}
				}
			}
		}

		$result = @ftp_rmdir($this->_conn_id, $filepath);

		if ($result === false)
		{
			if ($this->_debug == true)
			{
				throw new \FtpFileAccessException('Unable to delete');
			}
			return false;
		}

		return true;
	}

	// --------------------------------------------------------------------

	/**
	 * Set file permissions
	 *
	 * @access	public
	 * @param	string 	the file path
	 * @param	string	the permissions
	 * @return	bool
	 */
	public function chmod($path, $perm)
	{
		if ( ! $this->_is_conn())
		{
			return false;
		}

		// Permissions can only be set when running PHP 5
		if ( ! function_exists('ftp_chmod'))
		{
			if ($this->_debug == true)
			{
				throw new \FtpFileAccessException('CHMOD function does not exist');
			}
			return false;
		}

		$result = @ftp_chmod($this->_conn_id, $perm, $path);

		if ($result === false)
		{
			if ($this->_debug == true)
			{
				throw new \FtpFileAccessException('Unable to CHMOD');
			}
			return false;
		}

		return true;
	}

	// --------------------------------------------------------------------

	/**
	 * FTP List files in the specified directory
	 *
	 * @access	public
	 * @return	array
	 */
	public function list_files($path = '.')
	{
		if ( ! $this->_is_conn())
		{
			return false;
		}

		return ftp_nlist($this->_conn_id, $path);
	}

	// ------------------------------------------------------------------------

	/**
	 * Read a directory and recreate it remotely
	 *
	 * This function recursively reads a folder and everything it contains (including
	 * sub-folders) and creates a mirror via FTP based on it.  Whatever the directory structure
	 * of the original file path will be recreated on the server.
	 *
	 * @access	public
	 * @param	string	path to source with trailing slash
	 * @param	string	path to destination - include the base folder with trailing slash
	 * @return	bool
	 */
	public function mirror($local_path, $remote_path)
	{
		if ( ! $this->_is_conn())
		{
			return false;
		}

		// Open the local file path
		if ($fp = @opendir($local_path))
		{
			// Attempt to open the remote file path.
			if ( ! $this->change_dir($remote_path, true))
			{
				// If it doesn't exist we'll attempt to create the direcotory
				if ( ! $this->mkdir($remote_path) or ! $this->change_dir($remote_path))
				{
					return false;
				}
			}

			// Recursively read the local directory
			while (false !== ($file = readdir($fp)))
			{
				if (@is_dir($local_path.$file) and substr($file, 0, 1) != '.')
				{
					$this->mirror($local_path.$file."/", $remote_path.$file."/");
				}
				elseif (substr($file, 0, 1) != ".")
				{
					// Get the file extension so we can se the upload type
					$ext = pathinfo($file, PATHINFO_EXTENSION);
					$mode = $this->_settype($ext);

					$this->upload($local_path.$file, $remote_path.$file, $mode);
				}
			}
			return true;
		}

		return false;
	}

	// --------------------------------------------------------------------

	/**
	 * Set the upload type
	 *
	 * @param	string
	 * @return	string
	 */
	protected function _settype($ext)
	{
		$text_types = array(
			'txt',
			'text',
			'php',
			'phps',
			'php4',
			'js',
			'css',
			'htm',
			'html',
			'phtml',
			'shtml',
			'log',
			'xml',
		);

		return in_array($ext, $text_types) ? 'ascii' : 'binary';
	}

	// ------------------------------------------------------------------------

	/**
	 * Close the connection
	 *
	 * @access	public
	 * @return	void
	 */
	public function close()
	{
		if ( ! $this->_is_conn())
		{
			return false;
		}

		@ftp_close($this->_conn_id);
	}

	// ------------------------------------------------------------------------

	/**
	 * Close the connection when the class is unset
	 *
	 * @access	public
	 * @return	void
	 */
	public function  __destruct()
	{
		$this->close();
	}

}<|MERGE_RESOLUTION|>--- conflicted
+++ resolved
@@ -6,11 +6,7 @@
  * @version    1.7
  * @author     Fuel Development Team
  * @license    MIT License
-<<<<<<< HEAD
- * @copyright  2010 - 2014 Fuel Development Team
-=======
  * @copyright  2010 - 2015 Fuel Development Team
->>>>>>> 027727b7
  * @link       http://fuelphp.com
  */
 
@@ -462,11 +458,7 @@
 				if ( ! @ftp_delete($this->_conn_id, $item))
 				{
 					// don't recurse into current of parent directory
-<<<<<<< HEAD
-					if ( ! preg_match('/\/\.\.|\/\.$/', $item)) 
-=======
 					if ( ! preg_match('/\/\.\.|\/\.$/', $item))
->>>>>>> 027727b7
 					{
 						$this->delete_dir($item);
 					}
