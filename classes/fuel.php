--- conflicted
+++ resolved
@@ -29,11 +29,7 @@
 	/**
 	 * @var  string  The version of Fuel
 	 */
-<<<<<<< HEAD
-	const VERSION = '1.7.0';
-=======
-	const VERSION = '1.8-dev';
->>>>>>> 84f25c26
+	const VERSION = '1.7.1';
 
 	/**
 	 * @var  string  constant used for when in testing mode
@@ -131,6 +127,10 @@
 			throw new \FuelException("You can't initialize Fuel more than once.");
 		}
 
+		// BC FIX FOR APPLICATIONS <= 1.6.1, makes Redis_Db available as Redis,
+		// like it was in versions before 1.7
+		class_exists('Redis', false) or class_alias('Redis_Db', 'Redis');
+
 		static::$_paths = array(APPPATH, COREPATH);
 
 		// Is Fuel running on the command line?
@@ -165,13 +165,6 @@
 		MBSTRING and mb_internal_encoding(static::$encoding);
 
 		static::$locale = \Config::get('locale', static::$locale);
-
-		// Set locale, log warning when it fails
-		if (static::$locale)
-		{
-			setlocale(LC_ALL, static::$locale) or
-				logger(\Fuel::L_WARNING, 'The configured locale '.static::$locale.' is not installed on your system.', __METHOD__);
-		}
 
 		if ( ! static::$is_cli)
 		{
@@ -193,9 +186,12 @@
 		\Config::load('routes', true);
 		\Router::add(\Config::get('routes'));
 
-		// BC FIX FOR APPLICATIONS <= 1.6.1, makes Redis_Db available as Redis,
-		// like it was in versions before 1.7
-		class_exists('Redis', false) or class_alias('Redis_Db', 'Redis');
+		// Set locale, log warning when it fails
+		if (static::$locale)
+		{
+			setlocale(LC_ALL, static::$locale) or
+				logger(\Fuel::L_WARNING, 'The configured locale '.static::$locale.' is not installed on your system.', __METHOD__);
+		}
 
 		static::$initialized = true;
 
