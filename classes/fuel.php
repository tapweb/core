--- conflicted
+++ resolved
@@ -6,11 +6,7 @@
  * @version    1.7
  * @author     Fuel Development Team
  * @license    MIT License
-<<<<<<< HEAD
- * @copyright  2010 - 2014 Fuel Development Team
-=======
  * @copyright  2010 - 2015 Fuel Development Team
->>>>>>> 027727b7
  * @link       http://fuelphp.com
  */
 
@@ -32,7 +28,7 @@
 	/**
 	 * @var  string  The version of Fuel
 	 */
-	const VERSION = '1.7.2';
+	const VERSION = '1.7.3';
 
 	/**
 	 * @var  string  constant used for when in testing mode
@@ -129,82 +125,78 @@
 		{
 			throw new \FuelException("You can't initialize Fuel more than once.");
 		}
+
+		static::$_paths = array(APPPATH, COREPATH);
+
+		// Is Fuel running on the command line?
+		static::$is_cli = (bool) defined('STDIN');
+
+		\Config::load($config);
+
+		// Disable output compression if the client doesn't support it
+		if (static::$is_cli or ! in_array('gzip', explode(', ', \Input::headers('Accept-Encoding', ''))))
+		{
+			\Config::set('ob_callback', null);
+		}
+
+		// Start up output buffering
+		static::$is_cli or ob_start(\Config::get('ob_callback'));
+
+		if (\Config::get('caching', false))
+		{
+			\Finder::instance()->read_cache('FuelFileFinder');
+		}
+
+		static::$profiling = \Config::get('profiling', false);
+		static::$profiling and \Profiler::init();
+
+		// set a default timezone if one is defined
+		try
+		{
+			static::$timezone = \Config::get('default_timezone') ?: date_default_timezone_get();
+			date_default_timezone_set(static::$timezone);
+		}
+		catch (\Exception $e)
+		{
+			date_default_timezone_set('UTC');
+			throw new \PHPErrorException($e->getMessage());
+		}
+
+		static::$encoding = \Config::get('encoding', static::$encoding);
+		MBSTRING and mb_internal_encoding(static::$encoding);
+
+		static::$locale = \Config::get('locale', static::$locale);
+
+		// Set locale, log warning when it fails
+		if (static::$locale)
+		{
+			setlocale(LC_ALL, static::$locale) or
+				logger(\Fuel::L_WARNING, 'The configured locale '.static::$locale.' is not installed on your system.', __METHOD__);
+		}
+
+		if ( ! static::$is_cli)
+		{
+			if (\Config::get('base_url') === null)
+			{
+				\Config::set('base_url', static::generate_base_url());
+			}
+		}
+
+		// Run Input Filtering
+		\Security::clean_input();
+
+		\Event::register('fuel-shutdown', 'Fuel::finish');
+
+		// Always load classes, config & language set in always_load.php config
+		static::always_load();
+
+		// Load in the routes
+		\Config::load('routes', true);
+		\Router::add(\Config::get('routes'));
 
 		// BC FIX FOR APPLICATIONS <= 1.6.1, makes Redis_Db available as Redis,
 		// like it was in versions before 1.7
 		class_exists('Redis', false) or class_alias('Redis_Db', 'Redis');
-
-		static::$_paths = array(APPPATH, COREPATH);
-
-		// Is Fuel running on the command line?
-		static::$is_cli = (bool) defined('STDIN');
-
-		\Config::load($config);
-
-		// Disable output compression if the client doesn't support it
-		if (static::$is_cli or ! in_array('gzip', explode(', ', \Input::headers('Accept-Encoding', ''))))
-		{
-			\Config::set('ob_callback', null);
-		}
-
-		// Start up output buffering
-<<<<<<< HEAD
-		ob_start(\Config::get('ob_callback'));
-=======
-		static::$is_cli or ob_start(\Config::get('ob_callback'));
->>>>>>> 027727b7
-
-		if (\Config::get('caching', false))
-		{
-			\Finder::instance()->read_cache('FuelFileFinder');
-		}
-
-		static::$profiling = \Config::get('profiling', false);
-		static::$profiling and \Profiler::init();
-
-		// set a default timezone if one is defined
-		try
-		{
-			static::$timezone = \Config::get('default_timezone') ?: date_default_timezone_get();
-			date_default_timezone_set(static::$timezone);
-		}
-		catch (\Exception $e)
-		{
-			date_default_timezone_set('UTC');
-			throw new \PHPErrorException($e->getMessage());
-		}
-
-		static::$encoding = \Config::get('encoding', static::$encoding);
-		MBSTRING and mb_internal_encoding(static::$encoding);
-
-		static::$locale = \Config::get('locale', static::$locale);
-
-		if ( ! static::$is_cli)
-		{
-			if (\Config::get('base_url') === null)
-			{
-				\Config::set('base_url', static::generate_base_url());
-			}
-		}
-
-		// Run Input Filtering
-		\Security::clean_input();
-
-		\Event::register('fuel-shutdown', 'Fuel::finish');
-
-		// Always load classes, config & language set in always_load.php config
-		static::always_load();
-
-		// Load in the routes
-		\Config::load('routes', true);
-		\Router::add(\Config::get('routes'));
-
-		// Set locale, log warning when it fails
-		if (static::$locale)
-		{
-			setlocale(LC_ALL, static::$locale) or
-				logger(\Fuel::L_WARNING, 'The configured locale '.static::$locale.' is not installed on your system.', __METHOD__);
-		}
 
 		static::$initialized = true;
 
