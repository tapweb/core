--- conflicted
+++ resolved
@@ -3,11 +3,7 @@
  * Fuel is a fast, lightweight, community driven PHP 5.4+ framework.
  *
  * @package    Fuel
-<<<<<<< HEAD
  * @version    1.8.1
-=======
- * @version    1.9-dev
->>>>>>> 52089d18
  * @author     Fuel Development Team
  * @license    MIT License
  * @copyright  2010 - 2018 Fuel Development Team
@@ -32,7 +28,7 @@
 	/**
 	 * @var  string  The version of Fuel
 	 */
-	const VERSION = '1.8.1';
+	const VERSION = '1.8.2';
 
 	/**
 	 * @var  string  constant used for when in testing mode
@@ -190,18 +186,15 @@
 			}
 		}
 
-		// Run Input Filtering
-		\Security::clean_input();
-
-		\Event::register('fuel-shutdown', 'Fuel::finish');
-
-		// Always load classes, config & language set in always_load.php config
-		static::always_load();
-
 		// Load in the routes
 		\Config::load('routes', true);
 		\Router::add(\Config::get('routes'));
 
+		\Event::register('fuel-shutdown', 'Fuel::finish');
+
+		// Always load classes, config & language set in always_load.php config
+		static::always_load();
+
 		// BC FIX FOR APPLICATIONS <= 1.6.1, makes Redis_Db available as Redis,
 		// like it was in versions before 1.7
 		class_exists('Redis', false) or class_alias('Redis_Db', 'Redis');
@@ -221,6 +214,9 @@
 		}
 
 		static::$initialized = true;
+
+		// Run Input Filtering
+		\Security::clean_input();
 
 		// fire any app created events
 		\Event::instance()->has_events('app_created') and \Event::instance()->trigger('app_created', '', 'none');
