--- conflicted
+++ resolved
@@ -129,8 +129,6 @@
 
 		\Config::load($config);
 
-<<<<<<< HEAD
-=======
 		// set a default timezone if one is defined
 		static::$timezone = \Config::get('default_timezone', static::$timezone);
 		date_default_timezone_set(static::$timezone);
@@ -139,7 +137,6 @@
 		static::$encoding = \Config::get('encoding', static::$encoding);
 		static::$locale = \Config::get('locale', static::$locale);
 		
->>>>>>> a9cffa47
 		static::$_paths = array(APPPATH, COREPATH);
 
 		if ( ! static::$is_cli)
@@ -157,8 +154,6 @@
 
 		static::$env = \Config::get('environment');
 		
-		\Event::register('shutdown', 'Fuel::finish');
-
 		\Event::register('shutdown', 'Fuel::finish');
 
 		//Load in the packages
