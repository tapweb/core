<?php

namespace Fuel\Core;

class RequestException extends \HttpNotFoundException {}
class RequestStatusException extends \RequestException {}

abstract class Request_Driver
{
	/**
	 * Forge
	 *
	 * @param   string  $resource
	 * @param   array   $options
	 * @return  Request_Driver
	 */
	public static function forge($resource, array $options = array(), $method = null)
	{
		return new static($resource, $options, $method);
	}

	/**
	 * @var  string  URL resource to perform requests upon
	 */
	protected $resource = '';

	/**
	 * @var  array  parameters to pass
	 */
	protected $params = array();

	/**
	 * @var  array  params set during object creation are handled as the defaults
	 */
	protected $default_params = array();

	/**
	 * @var  array  driver specific options
	 */
	protected $options = array();

	/**
	 * @var  array  options set during object creation are handled as the defaults
	 */
	protected $default_options = array();

	/**
	 * @var  array  http headers set for the request
	 */
	protected $headers = array();

	/**
	 * @var  Response  the response object after execute
	 */
	protected $response;

	/**
	 * @var  array  info about the response
	 */
	protected $response_info = array();

	/**
	 * @var  bool  whether to attempt auto-formatting the response
	 */
	protected $auto_format = false;

	/**
	 * @var  string  $method  request method
	 */
	protected $method = null;

	/**
	 * @var  array  supported response formats
	 */
	protected static $supported_formats = array(
		'xml' => 'application/xml',
		'json' => 'application/json',
		'serialize' => 'application/vnd.php.serialized',
		'php' => 'text/plain',
		'csv' => 'text/csv',
	);

	/**
	 * @var  array  mimetype format autodetection
	 */
	protected static $auto_detect_formats = array(
		'application/xml' => 'xml',
		'application/soap+xml' => 'xml',
		'text/xml' => 'xml',
		'application/json' => 'json',
		'text/json' => 'json',
		'text/csv' => 'csv',
		'application/csv' => 'csv',
		'application/vnd.php.serialized' => 'serialize',
	);

	public function __construct($resource, array $options, $method = null)
	{
		$this->resource  = $resource;
		$method and $this->set_method($method);

		foreach ($options as $key => $value)
		{
			if (method_exists($this, 'set_'.$key))
			{
				$this->{'set_'.$key}($value);
			}
		}

		$this->default_options  = $this->options;
		$this->default_params   = $this->params;
	}

	/**
	 * Sets the request method.
	 *
	 * @param   string  $method  request method
	 * @return  object  current instance
	 */
	public function set_method($method)
	{
		$this->method = strtoupper($method);
		return $this;
	}

	/**
	 * Returns the request method.
	 *
	 * @return  string  request method
	 */
	public function get_method()
	{
		return $this->method;
	}

	/**
	 * Set the parameters to pass with the request
	 *
	 * @param   array  $params
	 * @return  Request_Driver
	 */
	public function set_params($params)
	{
		$this->params = $params;
		return $this;
	}

	/**
	 * Sets options on the driver
	 *
	 * @param   array  $options
	 * @return  Request_Driver
	 */
	public function set_options(array $options)
	{
		foreach ($options as $key => $val)
		{
			$this->options[$key] = $val;
		}

		return $this;
	}

	/**
	 * Sets a single option/value
	 *
	 * @param   int|string  $option
	 * @param   mixed       $value
	 * @return  Request_Driver
	 */
	public function set_option($option, $value)
	{
		return $this->set_options(array($option => $value));
	}

	/**
	 * Add a single parameter/value or an array of parameters
	 *
	 * @param   string|array  $param
	 * @param   mixed         $value
	 * @return  Request_Driver
	 */
	public function add_param($param, $value = null)
	{
		if ( ! is_array($param))
		{
			$param = array($param => $value);
		}

		foreach ($param as $key => $val)
		{
			\Arr::set($this->params, $key, $val);
		}
		return $this;
	}

	/**
	 * set a request http header
	 *
	 * @param   string  $header
	 * @param   string  $header
	 * @return  Request_Driver
	 */
	public function set_header($header, $content = null)
	{
		if (is_null($content))
		{
			$this->headers[] = $header;
		}
		else
		{
			$this->headers[$header] = $content;
		}

		return $this;
	}

	/**
	 * Collect all headers and parse into consistent string
	 *
	 * @return  array
	 */
	public function get_headers()
	{
		$headers = array();
		foreach ($this->headers as $key => $value)
		{
			$headers[] = is_int($key) ? $value : $key.': '.$value;
		}

		return $headers;
	}

	/**
	 * Set mime-type accept header
	 *
	 * @param   string  $mime
	 * @return  string  Request_Driver
	 */
	public function set_mime_type($mime)
	{
		if (array_key_exists($mime, static::$supported_formats))
		{
			$mime = static::$supported_formats[$mime];
		}

		$this->set_header('Accept', $mime);
		return $this;
	}

	/**
	 * Switch auto formatting on or off
	 *
	 * @param   bool  $auto_format
	 * @return  Request_Driver
	 */
	public function set_auto_format($auto_format)
	{
		$this->auto_format = (bool) $auto_format;
		return $this;
	}

	/**
	 * Executes the request upon the URL
	 *
	 * @param   array  $additional_params
	 * @param   array  $query_string
	 * @return  Response
	 */
	abstract public function execute(array $additional_params = array());

	/**
	 * Reset before doing another request
	 *
	 * @return  Request_Driver
	 */
	protected function set_defaults()
	{
		$this->options   = $this->default_options;
		$this->params    = $this->default_params;
		return $this;
	}

	/**
	 * Validate if a given mime type is accepted according to an accept header
	 *
	 * @param  string  $mime
	 * @param  string  $accept_header
	 * @return bool
	 */
	protected function mime_in_header($mime, $accept_header)
	{
		// make sure we have input
		if (empty($mime) or empty($accept_header))
		{
			// no header or no mime to check
			return true;
		}

		// process the accept header and get a list of accepted mimes
		$accept_mimes = array();
		$accept_header = explode(',', $accept_header);
		foreach ($accept_header as $accept_def)
		{
			$accept_def = explode(';', $accept_def);
			$accept_def = trim($accept_def[0]);
			if ( ! in_array($accept_def, $accept_mimes))
			{
				$accept_mimes[] = $accept_def;
			}
		}

		// match on generic mime type
		if (in_array('*/*', $accept_mimes))
		{
			return true;
		}

		// match on full mime type
		if (in_array($mime, $accept_mimes))
		{
			return true;
		}

		// match on generic mime type
		$mime = substr($mime, 0, strpos($mime, '/')).'/*';
		if (in_array($mime, $accept_mimes))
		{
			return true;
		}

		// no match
		return false;
	}

<<<<<<< HEAD

=======
>>>>>>> 027727b7
	/**
	 * Creates the Response and optionally attempts to auto-format the output
	 *
	 * @param   string  $body
	 * @param   int     $status
	 * @param   string  $mime
	 * @param   array   $headers
	 * @param   string  $accept_header
	 * @return  Response
	 *
	 * @throws OutOfRangeException if an accept header was specified, but the mime type isn't in it
	 */
	public function set_response($body, $status, $mime = null, $headers = array(), $accept_header = null)
	{
		// did we use an accept header? If so, validate the returned mimetype
		if ( ! $this->mime_in_header($mime, $accept_header))
		{
			throw new \OutOfRangeException('The mimetype "'.$mime.'" of the returned response is not acceptable according to the accept header send.');
		}

		// do we have auto formatting enabled and can we format this mime type?
		if ($this->auto_format and array_key_exists($mime, static::$auto_detect_formats))
		{
			$body = \Format::forge($body, static::$auto_detect_formats[$mime])->to_array();
		}

		$this->response = \Response::forge($body, $status, $headers);

		return $this->response;
	}

	/**
	 * Fetch the response
	 *
	 * @return  Response
	 */
	public function response()
	{
		return $this->response;
	}

	/**
	 * Fetch the response info or a key from it
	 *
	 * @param   string  $key
	 * @param   string  $default
	 * @return  mixed
	 */
	public function response_info($key = null, $default = null)
	{
		if (func_num_args() == 0)
		{
			return $this->response_info;
		}

		return \Arr::get($this->response_info, $key, $default);
	}

	/**
	 * Returns the body as a string.
	 *
	 * @return  string
	 */
	public function __toString()
	{
		return (string) $this->response();
	}
}<|MERGE_RESOLUTION|>--- conflicted
+++ resolved
@@ -333,10 +333,6 @@
 		return false;
 	}
 
-<<<<<<< HEAD
-
-=======
->>>>>>> 027727b7
 	/**
 	 * Creates the Response and optionally attempts to auto-format the output
 	 *
