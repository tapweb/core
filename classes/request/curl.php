--- conflicted
+++ resolved
@@ -2,10 +2,6 @@
 
 namespace Fuel\Core;
 
-<<<<<<< HEAD
-
-=======
->>>>>>> 027727b7
 /**
  * Request_Curl Class
  *
