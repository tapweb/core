<?php
/**
 * Part of the Fuel framework.
 *
 * @package    Fuel
 * @version    1.7
 * @author     Fuel Development Team
 * @license    MIT License
<<<<<<< HEAD
 * @copyright  2010 - 2014 Fuel Development Team
=======
 * @copyright  2010 - 2015 Fuel Development Team
>>>>>>> 027727b7
 * @link       http://fuelphp.com
 */

namespace Fuel\Core;

/**
 * Format class
 *
 * Help convert between various formats such as XML, JSON, CSV, etc.
 *
 * @package    Fuel
 * @category   Core
 * @author     Fuel Development Team
 * @copyright  2010 - 2012 Fuel Development Team
 * @link       http://docs.fuelphp.com/classes/format.html
 */
class Format
{
	/**
	 * Returns an instance of the Format object.
	 *
	 *     echo Format::forge(array('foo' => 'bar'))->to_xml();
	 *
	 * @param   mixed  general date to be converted
	 * @param   string  data format the file was provided in
	 * @param   mixed  additional parameter that can be passed on to a 'from' method
	 * @return  Format
	 */
	public static function forge($data = null, $from_type = null, $param = null)
	{
		return new static($data, $from_type, $param);
	}

	/**
	 * @var  array|mixed  input to convert
	 */
	protected $_data = array();

	/**
	 * @var  bool 	whether to ignore namespaces when parsing xml
	 */
	protected $ignore_namespaces = true;

	/**
	 * Do not use this directly, call forge()
	 *
	 * @param   mixed  general date to be converted
	 * @param   string  data format the file was provided in
	 * @param   mixed  additional parameter that can be passed on to a 'from' method
	 * @return  Format
	 */
	public function __construct($data = null, $from_type = null, $param = null)
	{
		// If the provided data is already formatted we should probably convert it to an array
		if ($from_type !== null)
		{

			if ($from_type == 'xml:ns')
			{
				$this->ignore_namespaces = false;
				$from_type = 'xml';
			}

			if (method_exists($this, '_from_' . $from_type))
			{
				$data = call_user_func_array(array($this, '_from_' . $from_type), array($data, $param));
			}

			else
			{
				throw new \FuelException('Format class does not support conversion from "' . $from_type . '".');
			}
		}

		$this->_data = $data;
	}

	// FORMATING OUTPUT ---------------------------------------------------------

	/**
	 * To array conversion
	 *
	 * Goes through the input and makes sure everything is either a scalar value or array
	 *
	 * @param   mixed  $data
	 * @return  array
	 */
	public function to_array($data = null)
	{
		if ($data === null)
		{
			$data = $this->_data;
		}

		$array = array();

		if (is_object($data) and ! $data instanceof \Iterator)
		{
			$data = get_object_vars($data);
		}

		if (empty($data))
		{
			return array();
		}

		foreach ($data as $key => $value)
		{
			if (is_object($value) or is_array($value))
			{
				$array[$key] = $this->to_array($value);
			}
			else
			{
				$array[$key] = $value;
			}
		}

		return $array;
	}

	/**
	 * To XML conversion
	 *
	 * @param   mixed        $data
	 * @param   null         $structure
	 * @param   null|string  $basenode
	 * @param   null|bool    whether to use CDATA in nodes
	 * @param   mixed        if true, element values are true/false. if 1, 1/0.
	 * @return  string
	 */
	public function to_xml($data = null, $structure = null, $basenode = null, $use_cdata = null, $bool_representation = null)
	{
		if ($data == null)
		{
			$data = $this->_data;
		}

		is_null($basenode) and $basenode = \Config::get('format.xml.basenode', 'xml');
		is_null($use_cdata) and $use_cdata = \Config::get('format.xml.use_cdata', false);
		is_null($bool_representation) and $bool_representation = \Config::get('format.xml.bool_representation', null);

		// turn off compatibility mode as simple xml throws a wobbly if you don't.
		if (ini_get('zend.ze1_compatibility_mode') == 1)
		{
			ini_set('zend.ze1_compatibility_mode', 0);
		}

		if ($structure == null)
		{
			$structure = simplexml_load_string("<?xml version='1.0' encoding='utf-8'?><$basenode />");
		}

		// Force it to be something useful
		if ( ! is_array($data) and ! is_object($data))
		{
			$data = (array) $data;
		}

		foreach ($data as $key => $value)
		{
			// replace anything not alpha numeric
			$key = preg_replace('/[^a-z_\-0-9]/i', '', $key);

			// no numeric keys in our xml please!
			if (is_numeric($key))
			{
				// make string key...
				$key = (\Inflector::singularize($basenode) != $basenode) ? \Inflector::singularize($basenode) : 'item';
			}

			// if there is another array found recrusively call this function
			if (is_array($value) or is_object($value))
			{
				$node = $structure->addChild($key);

				// recursive call if value is not empty
				if( ! empty($value))
				{
					$this->to_xml($value, $node, $key, $use_cdata, $bool_representation);
				}
			}
			elseif ($bool_representation and is_bool($value))
			{
				if ($bool_representation === true)
				{
					$bool = $value ? 'true' : 'false';
				}
				else
				{
					$bool = $value ? '1' : '0';
				}
				$structure->addChild($key, $bool);
			}
			else
			{
				// add single node.
				$encoded = htmlspecialchars(html_entity_decode($value, ENT_QUOTES, 'UTF-8'), ENT_QUOTES, "UTF-8");

				if ($use_cdata and ($encoded !== (string) $value))
				{
					$dom = dom_import_simplexml($structure->addChild($key));
					$owner = $dom->ownerDocument;
					$dom->appendChild($owner->createCDATASection($value));
				}
				else
				{
					$structure->addChild($key, $encoded);
				}
			}
		}

		// pass back as string. or simple xml object if you want!
		return $structure->asXML();
	}

	/**
	 * To CSV conversion
	 *
	 * @param   mixed   $data
	 * @param   mixed   $delimiter
	 * @param   mixed   $enclose_numbers
	 * @param   array   $headings  Custom headings to use
	 * @return  string
	 */
	public function to_csv($data = null, $delimiter = null, $enclose_numbers = null, array $headings = array())
	{
		// csv format settings
		$newline = \Config::get('format.csv.newline', \Config::get('format.csv.export.newline', "\n"));
		$delimiter or $delimiter = \Config::get('format.csv.delimiter', \Config::get('format.csv.export.delimiter', ','));
		$enclosure = \Config::get('format.csv.enclosure', \Config::get('format.csv.export.enclosure', '"'));
		$escape = \Config::get('format.csv.escape', \Config::get('format.csv.export.escape', '\\'));
<<<<<<< HEAD
		is_null($enclose_numbers) and $enclose_numbers = \Config::get('format.csv.delimit_numbers',  true);
=======
		is_null($enclose_numbers) and $enclose_numbers = \Config::get('format.csv.enclose_numbers', true);
>>>>>>> 027727b7

		// escape, delimit and enclose function
		$escaper = function($items, $enclose_numbers) use($enclosure, $escape, $delimiter) {
			return 	implode($delimiter, array_map(function($item) use($enclosure, $escape, $delimiter, $enclose_numbers) {
				if ( ! is_numeric($item) or $enclose_numbers)
				{
					$item = $enclosure.str_replace($enclosure, $escape.$enclosure, $item).$enclosure;
				}
				return $item;
			}, $items));
		};

		if ($data === null)
		{
			$data = $this->_data;
		}

		if (is_object($data) and ! $data instanceof \Iterator)
		{
			$data = $this->to_array($data);
		}

		// Multi-dimensional array
		if (empty($headings))
		{
			if (is_array($data) and \Arr::is_multi($data))
			{
				$data = array_values($data);

				if (\Arr::is_assoc($data[0]))
				{
					$headings = array_keys($data[0]);
				}
				else
				{
					$headings = array_shift($data);
				}
			}
			// Single array
			else
			{
				$headings = array_keys((array) $data);
				$data = array($data);
			}
		}

		$output = $escaper($headings, true).$newline;

		foreach ($data as $row)
		{
			$output .= $escaper($row, $enclose_numbers).$newline;
		}

		return rtrim($output, $newline);
	}

	/**
	 * To JSON conversion
	 *
	 * @param   mixed  $data
	 * @param   bool   whether to make the json pretty
	 * @return  string
	 */
	public function to_json($data = null, $pretty = false)
	{
		if ($data === null)
		{
			$data = $this->_data;
		}

		// To allow exporting ArrayAccess objects like Orm\Model instances they need to be
		// converted to an array first
		$data = (is_array($data) or is_object($data)) ? $this->to_array($data) : $data;
		return $pretty ? static::pretty_json($data) : json_encode($data, \Config::get('format.json.encode.options', JSON_HEX_TAG | JSON_HEX_APOS | JSON_HEX_QUOT | JSON_HEX_AMP));
	}

	/**
	 * To JSONP conversion
	 *
	 * @param   mixed   $data
	 * @param   bool    $pretty    whether to make the json pretty
	 * @param   string  $callback  JSONP callback
	 * @return  string  formatted JSONP
	 */
	public function to_jsonp($data = null, $pretty = false, $callback = null)
	{
		$callback or $callback = \Input::param('callback');
		is_null($callback) and $callback = 'response';

		return $callback.'('.$this->to_json($data, $pretty).')';
	}

	/**
	 * Serialize
	 *
	 * @param   mixed  $data
	 * @return  string
	 */
	public function to_serialized($data = null)
	{
		if ($data === null)
		{
			$data = $this->_data;
		}

		return serialize($data);
	}

	/**
	 * Return as a string representing the PHP structure
	 *
	 * @param   mixed  $data
	 * @return  string
	 */
	public function to_php($data = null)
	{
		if ($data === null)
		{
			$data = $this->_data;
		}

		return var_export($data, true);
	}

	/**
	 * Convert to YAML
	 *
	 * @param   mixed   $data
	 * @return  string
	 */
	public function to_yaml($data = null)
	{
		if ($data == null)
		{
			$data = $this->_data;
		}

		if ( ! function_exists('spyc_load'))
		{
			import('spyc/spyc', 'vendor');
		}

		return \Spyc::YAMLDump($data);
	}

	/**
	 * Import XML data
	 *
	 * @param   string  $string
	 * @return  array
	 */
	protected function _from_xml($string, $recursive = false)
	{
		// If it forged with 'xml:ns'
		if ( ! $this->ignore_namespaces)
		{
			static $escape_keys = array();
			$recursive or $escape_keys = array('_xmlns' => 'xmlns');

			if ( ! $recursive and strpos($string, 'xmlns') !== false and preg_match_all('/(\<.+?\>)/s', $string, $matches))
			{
				foreach ($matches[1] as $tag)
				{
					$escaped_tag = $tag;

					strpos($tag, 'xmlns=') !== false and $escaped_tag = str_replace('xmlns=', '_xmlns=', $tag);

					if (preg_match_all('/[\s\<\/]([^\/\s\'"]*?:\S*?)[=\/\>\s]/s', $escaped_tag, $xmlns))
					{
						foreach ($xmlns[1] as $ns)
						{
							$escaped = \Arr::search($escape_keys, $ns);
							$escaped or $escape_keys[$escaped = str_replace(':', '_', $ns)] = $ns;
							$string = str_replace($tag, $escaped_tag = str_replace($ns, $escaped, $escaped_tag), $string);
							$tag = $escaped_tag;
						}
					}
				}
			}
		}

		$_arr = is_string($string) ? simplexml_load_string($string, 'SimpleXMLElement', LIBXML_NOCDATA) : $string;

		// Convert all objects SimpleXMLElement to array recursively
		$arr = array();
<<<<<<< HEAD
		foreach ((array)$_arr as $key => $val)
=======
		foreach ((array) $_arr as $key => $val)
>>>>>>> 027727b7
		{
			$this->ignore_namespaces or $key = \Arr::get($escape_keys, $key, $key);
			if ( ! $val instanceOf \SimpleXMLElement or $val->count() or $val->attributes())
			{
				$arr[$key] = (is_array($val) or is_object($val)) ? $this->_from_xml($val, true) : $val;
			}
			else
			{
				$arr[$val->getName()] = null;
			}
		}

		return $arr;
	}

	/**
	 * Import YAML data
	 *
	 * @param   string  $string
	 * @return  array
	 */
	protected function _from_yaml($string)
	{
		if ( ! function_exists('spyc_load'))
		{
			import('spyc/spyc', 'vendor');
		}

		return \Spyc::YAMLLoadString($string);
	}

	/**
	 * Import CSV data
	 *
	 * @param   string  $string
	 * @param   bool    $no_headings
	 * @return  array
	 */
	protected function _from_csv($string, $no_headings = false)
	{
		$data = array();

		// csv config
		$newline = \Config::get('format.csv.regex_newline', "\n");
		$delimiter = \Config::get('format.csv.delimiter', \Config::get('format.csv.import.delimiter', ','));
		$escape = \Config::get('format.csv.escape', \Config::get('format.csv.import.escape', '"'));
		// have to do this in two steps, empty string is a valid value for enclosure!
		$enclosure = \Config::get('format.csv.enclosure', \Config::get('format.csv.import.enclosure', null));
		$enclosure === null and $enclosure = '"';

		if (empty($enclosure))
		{
			$rows = preg_split('/(['.$newline.'])/m', trim($string), -1, PREG_SPLIT_NO_EMPTY);
		}
		else
		{
			$rows = preg_split('/(?<=[0-9'.preg_quote($enclosure).'])'.$newline.'/', trim($string));
		}

		// Get the headings
		if ($no_headings !== false)
		{
			$headings = str_replace($escape.$enclosure, $enclosure, str_getcsv(array_shift($rows), $delimiter, $enclosure, $escape));
			$headcount = count($headings);
		}

		// Process the rows
		$incomplete = '';
		foreach ($rows as $row)
		{
			// process the row
<<<<<<< HEAD
			$data_fields = str_replace($escape.$enclosure, $enclosure, str_getcsv($incomplete.($incomplete?$newline:'').$row, $delimiter, $enclosure, $escape));
=======
			$data_fields = str_replace($escape.$enclosure, $enclosure, str_getcsv($incomplete.($incomplete ? $newline : '').$row, $delimiter, $enclosure, $escape));
>>>>>>> 027727b7

			// if we didn't have headers, the first row determines the number of fields
			if ( ! isset($headcount))
			{
				$headcount = count($data_fields);
			}

			// finish the row if the have the correct field count, otherwise add the data to the next row
			if (count($data_fields) == $headcount)
			{
				$data[] = $no_headings === false ? $data_fields : array_combine($headings, $data_fields);
				$incomplete = '';
			}
			else
			{
				$incomplete = $row;
			}
		}

		return $data;
	}

	/**
	 * Import JSON data
	 *
	 * @param   string  $string
	 * @return  mixed
	 */
	private function _from_json($string)
	{
		return json_decode(trim($string));
	}

	/**
	 * Import Serialized data
	 *
	 * @param   string  $string
	 * @return  mixed
	 */
	private function _from_serialize($string)
	{
		return unserialize(trim($string));
	}

	/**
	 * Makes json pretty the json output.
	 * Barrowed from http://www.php.net/manual/en/function.json-encode.php#80339
	 *
	 * @param   string  $json  json encoded array
	 * @return  string|false  pretty json output or false when the input was not valid
	 */
	protected static function pretty_json($data)
	{
		$json = json_encode($data, \Config::get('format.json.encode.options', JSON_HEX_TAG | JSON_HEX_APOS | JSON_HEX_QUOT | JSON_HEX_AMP));

		if ( ! $json)
		{
			return false;
		}

		$tab = "\t";
		$newline = "\n";
		$new_json = "";
		$indent_level = 0;
		$in_string = false;
		$len = strlen($json);

		for ($c = 0; $c < $len; $c++)
		{
			$char = $json[$c];
			switch($char)
			{
				case '{':
				case '[':
					if ( ! $in_string)
					{
						$new_json .= $char.$newline.str_repeat($tab, $indent_level+1);
						$indent_level++;
					}
					else
					{
						$new_json .= $char;
					}
					break;
				case '}':
				case ']':
					if ( ! $in_string)
					{
						$indent_level--;
						$new_json .= $newline.str_repeat($tab, $indent_level).$char;
					}
					else
					{
						$new_json .= $char;
					}
					break;
				case ',':
					if ( ! $in_string)
					{
						$new_json .= ','.$newline.str_repeat($tab, $indent_level);
					}
					else
					{
						$new_json .= $char;
					}
					break;
				case ':':
					if ( ! $in_string)
					{
						$new_json .= ': ';
					}
					else
					{
						$new_json .= $char;
					}
					break;
				case '"':
					if ($c > 0 and $json[$c-1] !== '\\')
					{
						$in_string = ! $in_string;
					}
				default:
					$new_json .= $char;
					break;
			}
		}

		return $new_json;
	}

	/**
	 * Loads Format config.
	 */
	public static function _init()
	{
		\Config::load('format', true);
	}
}<|MERGE_RESOLUTION|>--- conflicted
+++ resolved
@@ -6,11 +6,7 @@
  * @version    1.7
  * @author     Fuel Development Team
  * @license    MIT License
-<<<<<<< HEAD
- * @copyright  2010 - 2014 Fuel Development Team
-=======
  * @copyright  2010 - 2015 Fuel Development Team
->>>>>>> 027727b7
  * @link       http://fuelphp.com
  */
 
@@ -243,11 +239,7 @@
 		$delimiter or $delimiter = \Config::get('format.csv.delimiter', \Config::get('format.csv.export.delimiter', ','));
 		$enclosure = \Config::get('format.csv.enclosure', \Config::get('format.csv.export.enclosure', '"'));
 		$escape = \Config::get('format.csv.escape', \Config::get('format.csv.export.escape', '\\'));
-<<<<<<< HEAD
-		is_null($enclose_numbers) and $enclose_numbers = \Config::get('format.csv.delimit_numbers',  true);
-=======
 		is_null($enclose_numbers) and $enclose_numbers = \Config::get('format.csv.enclose_numbers', true);
->>>>>>> 027727b7
 
 		// escape, delimit and enclose function
 		$escaper = function($items, $enclose_numbers) use($enclosure, $escape, $delimiter) {
@@ -433,11 +425,7 @@
 
 		// Convert all objects SimpleXMLElement to array recursively
 		$arr = array();
-<<<<<<< HEAD
-		foreach ((array)$_arr as $key => $val)
-=======
 		foreach ((array) $_arr as $key => $val)
->>>>>>> 027727b7
 		{
 			$this->ignore_namespaces or $key = \Arr::get($escape_keys, $key, $key);
 			if ( ! $val instanceOf \SimpleXMLElement or $val->count() or $val->attributes())
@@ -509,11 +497,7 @@
 		foreach ($rows as $row)
 		{
 			// process the row
-<<<<<<< HEAD
-			$data_fields = str_replace($escape.$enclosure, $enclosure, str_getcsv($incomplete.($incomplete?$newline:'').$row, $delimiter, $enclosure, $escape));
-=======
 			$data_fields = str_replace($escape.$enclosure, $enclosure, str_getcsv($incomplete.($incomplete ? $newline : '').$row, $delimiter, $enclosure, $escape));
->>>>>>> 027727b7
 
 			// if we didn't have headers, the first row determines the number of fields
 			if ( ! isset($headcount))
