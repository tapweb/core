--- conflicted
+++ resolved
@@ -6,11 +6,7 @@
  * @version    1.7
  * @author     Fuel Development Team
  * @license    MIT License
-<<<<<<< HEAD
- * @copyright  2010 - 2014 Fuel Development Team
-=======
  * @copyright  2010 - 2015 Fuel Development Team
->>>>>>> 027727b7
  * @link       http://fuelphp.com
  */
 
@@ -776,16 +772,10 @@
 	 *
 	 * @param   string
 	 * @param   array
-<<<<<<< HEAD
-	 * @return  bool
-	 */
-	public function _validation_match_collection($val, $collection = array())
-=======
 	 * @param   bool  whether to do type comparison
 	 * @return  bool
 	 */
 	public function _validation_match_collection($val, $collection = array(), $strict = false)
->>>>>>> 027727b7
 	{
 		if ( ! is_array($collection))
 		{
@@ -793,11 +783,7 @@
 			array_shift($collection);
 		}
 
-<<<<<<< HEAD
-		return in_array($val, $collection);
-=======
 		return $this->_empty($val) || in_array($val, $collection, $strict);
->>>>>>> 027727b7
 	}
 
 	/**
@@ -944,11 +930,7 @@
 			}
 			elseif ($flags == 'all')
 			{
-<<<<<<< HEAD
-				$flags = array('alpha', 'utf8', 'numeric', 'spaces', 'newlines', 'tabs', 'punctuation', 'singlequotes', 'doublequotes', 'dashes', 'forwardslashes', 'backslashes', 'brackets', 'braces');
-=======
 				$flags = array('alpha', 'utf8', 'numeric', 'specials', 'spaces', 'newlines', 'tabs', 'punctuation', 'singlequotes', 'doublequotes', 'dashes', 'forwardslashes', 'backslashes', 'brackets', 'braces');
->>>>>>> 027727b7
 			}
 			else
 			{
