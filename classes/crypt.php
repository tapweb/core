<?php
/**
 * Part of the Fuel framework.
 *
 * @package    Fuel
 * @version    1.7
 * @author     Fuel Development Team
 * @license    MIT License
<<<<<<< HEAD
 * @copyright  2010 - 2014 Fuel Development Team
=======
 * @copyright  2010 - 2015 Fuel Development Team
>>>>>>> 027727b7
 * @link       http://fuelphp.com
 */

namespace Fuel\Core;

use \PHPSecLib\Crypt_AES;
use \PHPSecLib\Crypt_Hash;

class Crypt
{
	/**
	 * Crypto default configuration
	 *
	 * @var	array
	 */
	protected static $defaults = array();

	/**
	 * Defined Crypto instances
	 *
	 * @var	array
	 */
	protected static $_instances = array();

	/**
	 * initialisation and auto configuration
	 */
	public static function _init()
	{
		$crypter = new Crypt_AES();
		$hasher = new Crypt_Hash('sha256');

		// load the config
		\Config::load('crypt', true);
		static::$defaults = \Config::get('crypt', array());

		// generate random crypto keys if we don't have them or they are incorrect length
		$update = false;
		foreach(array('crypto_key', 'crypto_iv', 'crypto_hmac') as $key)
		{
			if ( empty(static::$defaults[$key]) or (strlen(static::$defaults[$key]) % 4) != 0)
			{
				$crypto = '';
				for ($i = 0; $i < 8; $i++)
				{
					$crypto .= static::safe_b64encode(pack('n', mt_rand(0, 0xFFFF)));
				}
				static::$defaults[$key] = $crypto;
				$update = true;
			}
		}

		// update the config if needed
		if ($update === true)
		{
			try
			{
<<<<<<< HEAD
				\Config::save('crypt', static::$config);
=======
				\Config::save('crypt', static::$defaults);
>>>>>>> 027727b7
			}
			catch (\FileAccessException $e)
			{
				// failed to write the config file, inform the user
				echo \View::forge('errors/crypt_keys', array(
					'keys' => static::$defaults,
				));
				die();
			}
		}
	}

	/**
	 * forge
	 *
	 * create a new named instance
	 *
	 * @param	array	optional runtime configuration
	 */
	public static function forge($name = '__default__', array $config = array())
	{
		if ( ! array_key_exists($name, static::$_instances))
		{
			static::$_instances[$name] = new static($config);
		}

		return static::$_instances[$name];
	}

	/**
	 * Return a specific named instance
	 *
	 * @param   string  instance name
	 * @return  mixed   Crypt if the instance exists, false if not
	 */
	public static function instance($name = '__default__')
	{
		if ( ! array_key_exists($name, static::$_instances))
		{
			return static::forge($name);
		}

		return static::$_instances[$name];
	}

	/**
	 * capture static calls to methods
	 */
	public static function __callstatic($method, $args)
	{
		// static method calls are called on the default instance
		return call_user_func_array(array(static::instance(), $method), $args);
	}

	// --------------------------------------------------------------------

	/**
	 * generate a URI safe base64 encoded string
	 */
	protected static function safe_b64encode($value)
	{
		$data = base64_encode($value);
		$data = str_replace(array('+', '/', '='), array('-', '_', ''), $data);
		return $data;
	}

	/**
	 * decode a URI safe base64 encoded string
	 */
	protected static function safe_b64decode($value)
	{
		$data = str_replace(array('-', '_'), array('+', '/'), $value);
		$mod4 = strlen($data) % 4;
		if ($mod4)
		{
			$data .= substr('====', $mod4);
		}
		return base64_decode($data);
	}

	/**
	 * compare two strings in a timing-insensitive way to prevent time-based attacks
	 */
	protected static function secure_compare($a, $b)
	{
		// make sure we're only comparing equal length strings
		if (strlen($a) !== strlen($b))
		{
			return false;
		}

		// and that all comparisons take equal time
		$result = 0;
		for ($i = 0; $i < strlen($a); $i++)
		{
			$result |= ord($a[$i]) ^ ord($b[$i]);
		}
		return $result === 0;
	}

	// --------------------------------------------------------------------

	/**
	 * Crypto object used to encrypt/decrypt
	 *
	 * @var	object
	 */
	protected $crypter = null;

	/**
	 * Hash object used to generate hashes
	 *
	 * @var	object
	 */
	protected $hasher = null;

	/**
	 * Crypto configuration
	 *
	 * @var	array
	 */
	protected $config = array();

	/**
	 * Class constructor
	 */
	public function __construct(array $config = array())
	{
		$this->config = array_merge(static::$defaults, $config);

		$this->crypter = new Crypt_AES();
		$this->hasher = new Crypt_Hash('sha256');

		$this->crypter->enableContinuousBuffer();
		$this->hasher->setKey(static::safe_b64decode($this->config['crypto_hmac']));
	}

	/**
	 * encrypt a string value, optionally with a custom key
	 *
	 * @param	string	value to encrypt
	 * @param	string	optional custom key to be used for this encryption
	 * @param	int	optional key length
	 * @access	public
	 * @return	string	encrypted value
	 */
	protected function encode($value, $key = false, $keylength = false)
	{
		if ( ! $key)
		{
			$key = static::safe_b64decode($this->config['crypto_key']);
			// Used for backwards compatibility with encrypted data prior
			// to FuelPHP 1.7.2, when phpseclib was updated, and became a
			// bit smarter about figuring out key lengths.
			$keylength = 128;
		}

		if ($keylength)
		{
			$this->crypter->setKeyLength($keylength);
		}

		$this->crypter->setKey($key);
		$this->crypter->setIV(static::safe_b64decode($this->config['crypto_iv']));

		$value = $this->crypter->encrypt($value);
		return static::safe_b64encode($this->add_hmac($value));

	}

	/**
	 * capture calls to normal methods
	 */
	public function __call($method, $args)
	{
		// validate the method called
		if ( ! in_array($method, array('encode', 'decode')))
		{
			throw new \ErrorException('Call to undefined method '.__CLASS__.'::'.$method.'()', E_ERROR, 0, __FILE__, __LINE__);
		}

		// static method calls are called on the defaukt instance
		return call_user_func_array(array($this, $method), $args);
	}

	/**
	 * decrypt a string value, optionally with a custom key
	 *
	 * @param	string	value to decrypt
	 * @param	string	optional custom key to be used for this encryption
	 * @param	int	optional key length
	 * @access	public
	 * @return	string	encrypted value
	 */
	protected function decode($value, $key = false, $keylength = false)
	{
		if ( ! $key)
		{
			$key = static::safe_b64decode($this->config['crypto_key']);
			// Used for backwards compatibility with encrypted data prior
			// to FuelPHP 1.7.2, when phpseclib was updated, and became a
			// bit smarter about figuring out key lengths.
			$keylength = 128;
		}

		if ($keylength)
		{
			$this->crypter->setKeyLength($keylength);
		}

		$this->crypter->setKey($key);
		$this->crypter->setIV(static::safe_b64decode($this->config['crypto_iv']));

		$value = static::safe_b64decode($value);
		if ($value = $this->validate_hmac($value))
		{
			return $this->crypter->decrypt($value);
		}
		else
		{
			return false;
		}
	}

	protected function add_hmac($value)
	{
		// calculate the hmac-sha256 hash of this value
		$hmac = static::safe_b64encode($this->hasher->hash($value));

		// append it and return the hmac protected string
		return $value.$hmac;
	}

	protected function validate_hmac($value)
	{
		// strip the hmac-sha256 hash from the value
		$hmac = substr($value, strlen($value)-43);

		// and remove it from the value
		$value = substr($value, 0, strlen($value)-43);

		// only return the value if it wasn't tampered with
<<<<<<< HEAD
		return (static::secure_compare(static::safe_b64encode(static::$hasher->hash($value)), $hmac)) ? $value : false;
	}

	private static function secure_compare($a, $b)
	{
		// make sure we're only comparing equal length strings
		if (strlen($a) !== strlen($b))
		{
			return false;
		}

		// and that all comparisons take equal time
		$result = 0;
		for ($i = 0; $i < strlen($a); $i++)
		{
			$result |= ord($a[$i]) ^ ord($b[$i]);
		}
		return $result === 0;
=======
		return (static::secure_compare(static::safe_b64encode($this->hasher->hash($value)), $hmac)) ? $value : false;
>>>>>>> 027727b7
	}

}<|MERGE_RESOLUTION|>--- conflicted
+++ resolved
@@ -6,11 +6,7 @@
  * @version    1.7
  * @author     Fuel Development Team
  * @license    MIT License
-<<<<<<< HEAD
- * @copyright  2010 - 2014 Fuel Development Team
-=======
  * @copyright  2010 - 2015 Fuel Development Team
->>>>>>> 027727b7
  * @link       http://fuelphp.com
  */
 
@@ -68,11 +64,7 @@
 		{
 			try
 			{
-<<<<<<< HEAD
-				\Config::save('crypt', static::$config);
-=======
 				\Config::save('crypt', static::$defaults);
->>>>>>> 027727b7
 			}
 			catch (\FileAccessException $e)
 			{
@@ -315,28 +307,7 @@
 		$value = substr($value, 0, strlen($value)-43);
 
 		// only return the value if it wasn't tampered with
-<<<<<<< HEAD
-		return (static::secure_compare(static::safe_b64encode(static::$hasher->hash($value)), $hmac)) ? $value : false;
-	}
-
-	private static function secure_compare($a, $b)
-	{
-		// make sure we're only comparing equal length strings
-		if (strlen($a) !== strlen($b))
-		{
-			return false;
-		}
-
-		// and that all comparisons take equal time
-		$result = 0;
-		for ($i = 0; $i < strlen($a); $i++)
-		{
-			$result |= ord($a[$i]) ^ ord($b[$i]);
-		}
-		return $result === 0;
-=======
 		return (static::secure_compare(static::safe_b64encode($this->hasher->hash($value)), $hmac)) ? $value : false;
->>>>>>> 027727b7
 	}
 
 }