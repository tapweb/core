<?php
/**
 * Part of the Fuel framework.
 *
 * @package    Fuel
 * @version    1.7
 * @author     Fuel Development Team
 * @license    MIT License
<<<<<<< HEAD
 * @copyright  2010 - 2014 Fuel Development Team
=======
 * @copyright  2010 - 2015 Fuel Development Team
>>>>>>> 027727b7
 * @link       http://fuelphp.com
 */

namespace Fuel\Core;

/**
 * The Autoloader is responsible for all class loading.  It allows you to define
 * different load paths based on namespaces.  It also lets you set explicit paths
 * for classes to be loaded from.
 *
 * @package     Fuel
 * @subpackage  Core
 */
class Autoloader
{
	/**
	 * @var  array  $classes  holds all the classes and paths
	 */
	protected static $classes = array();

	/**
	 * @var  array  holds all the namespace paths
	 */
	protected static $namespaces = array();

	/**
	 * Holds all the PSR-0 compliant namespaces.  These namespaces should
	 * be loaded according to the PSR-0 standard.
	 *
	 * @var  array
	 */
	protected static $psr_namespaces = array();

	/**
	 * @var  array  list off namespaces of which classes will be aliased to global namespace
	 */
	protected static $core_namespaces = array(
		'Fuel\\Core',
	);

	/**
	 * @var  array  the default path to look in if the class is not in a package
	 */
	protected static $default_path = null;

	/**
	 * @var  bool  whether to initialize a loaded class
	 */
	protected static $auto_initialize = null;

	/**
	 * Adds a namespace search path.  Any class in the given namespace will be
	 * looked for in the given path.
	 *
	 * @param   string  $namespace  the namespace
	 * @param   string  $path       the path
	 * @param   bool    $psr        whether this is a PSR-0 compliant class
	 * @return  void
	 */
	public static function add_namespace($namespace, $path, $psr = false)
	{
		static::$namespaces[$namespace] = $path;
		if ($psr)
		{
			static::$psr_namespaces[$namespace] = $path;
		}
	}

	/**
	 * Adds an array of namespace paths. See {add_namespace}.
	 *
	 * @param   array  $namespaces  the namespaces
	 * @param   bool   $prepend     whether to prepend the namespace to the search path
	 * @return  void
	 */
	public static function add_namespaces(array $namespaces, $prepend = false)
	{
		if ( ! $prepend)
		{
			static::$namespaces = array_merge(static::$namespaces, $namespaces);
		}
		else
		{
			static::$namespaces = $namespaces + static::$namespaces;
		}
	}

	/**
	 * Returns the namespace's path or false when it doesn't exist.
	 *
	 * @param   string      the namespace to get the path for
	 * @return  array|bool  the namespace path or false
	 */
	public static function namespace_path($namespace)
	{
		if ( ! array_key_exists($namespace, static::$namespaces))
		{
			return false;
		}

		return static::$namespaces[$namespace];
	}

	/**
	 * Adds a classes load path.  Any class added here will not be searched for
	 * but explicitly loaded from the path.
	 *
	 * @param   string  the class name
	 * @param   string  the path to the class file
	 * @return  void
	 */
	public static function add_class($class, $path)
	{
		static::$classes[strtolower($class)] = $path;
	}

	/**
	 * Adds multiple class paths to the load path. See {@see Autoloader::add_class}.
	 *
	 * @param   array  $classes  the class names and paths
	 * @return  void
	 */
	public static function add_classes($classes)
	{
		foreach ($classes as $class => $path)
		{
			static::$classes[strtolower($class)] = $path;
		}
	}

	/**
	 * Aliases the given class into the given Namespace.  By default it will
	 * add it to the global namespace.
	 *
	 * <code>
	 * Autoloader::alias_to_namespace('Foo\\Bar');
	 * Autoloader::alias_to_namespace('Foo\\Bar', '\\Baz');
	 * </code>
	 *
	 * @param  string  $class      the class name
	 * @param  string  $namespace  the namespace to alias to
	 */
	public static function alias_to_namespace($class, $namespace = '')
	{
		empty($namespace) or $namespace = rtrim($namespace, '\\').'\\';
		$parts = explode('\\', $class);
		$root_class = $namespace.array_pop($parts);
		class_alias($class, $root_class);
	}

	/**
	 * Register's the autoloader to the SPL autoload stack.
	 *
	 * @return	void
	 */
	public static function register()
	{
		spl_autoload_register('Autoloader::load', true, true);
	}

	/**
	 * Returns the class with namespace prefix when available
	 *
	 * @param   string       $class
	 * @return  bool|string
	 */
	protected static function find_core_class($class)
	{
		foreach (static::$core_namespaces as $ns)
		{
			if (array_key_exists(strtolower($ns_class = $ns.'\\'.$class), static::$classes))
			{
				return $ns_class;
			}
		}

		return false;
	}

	/**
	 * Add a namespace for which classes may be used without the namespace prefix and
	 * will be auto-aliased to the global namespace.
	 * Prefixing the classes will overwrite core classes and previously added namespaces.
	 *
	 * @param  string $namespace
	 * @param  bool   $prefix
	 * @return void
	 */
	public static function add_core_namespace($namespace, $prefix = true)
	{
		if ($prefix)
		{
			array_unshift(static::$core_namespaces, $namespace);
		}
		else
		{
			static::$core_namespaces[] = $namespace;
		}
	}

	/**
	 * Loads a class.
	 *
	 * @param   string  $class  Class to load
	 * @return  bool    If it loaded the class
	 */
	public static function load($class)
	{
		// deal with funny is_callable('static::classname') side-effect
		if (strpos($class, 'static::') === 0)
		{
			// is called from within the class, so it's already loaded
			return true;
		}

		$loaded = false;
		$class = ltrim($class, '\\');
		$pos = strripos($class, '\\');

		if (empty(static::$auto_initialize))
		{
			static::$auto_initialize = $class;
		}

		if (isset(static::$classes[strtolower($class)]))
		{
			static::init_class($class, str_replace('/', DS, static::$classes[strtolower($class)]));
			$loaded = true;
		}
		elseif ($full_class = static::find_core_class($class))
		{
			if ( ! class_exists($full_class, false) and ! interface_exists($full_class, false))
			{
				include static::prep_path(static::$classes[strtolower($full_class)]);
			}
			if ( ! class_exists($class, false))
			{
				class_alias($full_class, $class);
			}
			static::init_class($class);
			$loaded = true;
		}
		else
		{
			$full_ns = substr($class, 0, $pos);

			if ($full_ns)
			{
				foreach (static::$namespaces as $ns => $path)
				{
					$ns = ltrim($ns, '\\');
					if (stripos($full_ns, $ns) === 0)
					{
						$path .= static::class_to_path(
							substr($class, strlen($ns) + 1),
							array_key_exists($ns, static::$psr_namespaces)
						);
						if (is_file($path))
						{
							static::init_class($class, $path);
							$loaded = true;
							break;
						}
					}
				}
			}

			if ( ! $loaded)
			{
				$path = APPPATH.'classes'.DS.static::class_to_path($class);

				if (is_file($path))
				{
					static::init_class($class, $path);
					$loaded = true;
				}
			}
		}

		// Prevent failed load from keeping other classes from initializing
		if (static::$auto_initialize == $class)
		{
			static::$auto_initialize = null;
		}

		return $loaded;
	}

	/**
	 * Reset the auto initialize state after an autoloader exception.
	 * This method is called by the exception handler, and is considered an
	 * internal method!
	 *
	 * @access protected
	 */
	public static function _reset()
	{
		static::$auto_initialize = null;
	}

	/**
	 * Takes a class name and turns it into a path.  It follows the PSR-0
	 * standard, except for makes the entire path lower case, unless you
	 * tell it otherwise.
	 *
	 * Note: This does not check if the file exists...just gets the path
	 *
	 * @param   string  $class  Class name
	 * @param   bool    $psr    Whether this is a PSR-0 compliant class
	 * @return  string  Path for the class
	 */
	protected static function class_to_path($class, $psr = false)
	{
		$file  = '';
		if ($last_ns_pos = strripos($class, '\\'))
		{
			$namespace = substr($class, 0, $last_ns_pos);
			$class = substr($class, $last_ns_pos + 1);
			$file = str_replace('\\', DS, $namespace).DS;
		}
		$file .= str_replace('_', DS, $class).'.php';

		if ( ! $psr)
		{
			$file = strtolower($file);
		}

		return $file;
	}

	/**
	 * Prepares a given path by making sure the directory separators are correct.
	 *
	 * @param   string  $path  Path to prepare
	 * @return  string  Prepped path
	 */
	protected static function prep_path($path)
	{
		return str_replace(array('/', '\\'), DS, $path);
	}

	/**
	 * Checks to see if the given class has a static _init() method.  If so then
	 * it calls it.
	 *
<<<<<<< HEAD
	 * @param	string	the class name
	 * @param	string	the file containing the class to include
=======
	 * @param string $class the class name
	 * @param string $file  the file containing the class to include
>>>>>>> 027727b7
	 */
	protected static function init_class($class, $file = null)
	{
		// include the file if needed
		if ($file)
		{
			include $file;
		}

		// if the loaded file contains a class...
		if (class_exists($class, false))
		{
			// call the classes static init if needed
			if (static::$auto_initialize === $class)
			{
				static::$auto_initialize = null;
				if (method_exists($class, '_init') and is_callable($class.'::_init'))
				{
					call_user_func($class.'::_init');
				}
			}
		}

		// or an interface...
		elseif (interface_exists($class, false))
		{
			// nothing to do here
		}

		// or a trait if you're not on 5.3 anymore...
		elseif (function_exists('trait_exists') and trait_exists($class, false))
		{
			// nothing to do here
		}

		// else something went wrong somewhere, barf and exit now
		elseif ($file)
		{
			throw new \Exception('File "'.\Fuel::clean_path($file).'" does not contain class "'.$class.'"');
		}
		else
		{
			throw new \FuelException('Class "'.$class.'" is not defined');
		}
	}
}<|MERGE_RESOLUTION|>--- conflicted
+++ resolved
@@ -6,11 +6,7 @@
  * @version    1.7
  * @author     Fuel Development Team
  * @license    MIT License
-<<<<<<< HEAD
- * @copyright  2010 - 2014 Fuel Development Team
-=======
  * @copyright  2010 - 2015 Fuel Development Team
->>>>>>> 027727b7
  * @link       http://fuelphp.com
  */
 
@@ -356,13 +352,8 @@
 	 * Checks to see if the given class has a static _init() method.  If so then
 	 * it calls it.
 	 *
-<<<<<<< HEAD
-	 * @param	string	the class name
-	 * @param	string	the file containing the class to include
-=======
 	 * @param string $class the class name
 	 * @param string $file  the file containing the class to include
->>>>>>> 027727b7
 	 */
 	protected static function init_class($class, $file = null)
 	{
