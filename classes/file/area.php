--- conflicted
+++ resolved
@@ -73,11 +73,7 @@
 	 *
 	 * @param	string				path to file or directory
 	 * @param	array				optional config
-<<<<<<< HEAD
-	 * @return	File_Driver_File
-=======
 	 * @return	File_Handler_File
->>>>>>> a9cffa47
 	 * @throws	FileAccessException		when outside basedir restriction or disallowed file extension
 	 */
 	public function get_handler($path, Array $config = array(), $content = array())
@@ -149,11 +145,7 @@
 		// basedir prefix is required when it is set (may cause unexpected errors when realpath doesn't work)
 		if ( ! empty($this->basedir) && substr($path, 0, strlen($this->basedir)) != $this->basedir)
 		{
-<<<<<<< HEAD
-			throw new \FileAccessException('File operation not allowed: given path is outside the basedir for this area.');
-=======
 			throw new \OutsideAreaException('File operation not allowed: given path is outside the basedir for this area.');
->>>>>>> a9cffa47
 		}
 
 		// check file extension
