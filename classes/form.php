<?php
/**
 * Fuel is a fast, lightweight, community driven PHP5 framework.
 *
 * @package    Fuel
 * @version    1.0
 * @author     Fuel Development Team
 * @license    MIT License
 * @copyright  2010 - 2011 Fuel Development Team
 * @link       http://fuelphp.com
 */

namespace Fuel\Core;

/**
 * Form Class
 *
 * Helper for creating forms with support for creating dynamic form objects.
 *
 * @package		Fuel
 * @category	Core
 * @author		Dan Horrigan & Jelmer Schreuder
 */
class Form {

	/* ----------------------------------------------------------------------------
	 * Factory & instance methods
	 * ---------------------------------------------------------------------------- */

	public static function factory($fieldset = 'default', array $config = array())
	{
		if (is_string($fieldset))
		{
			($set = \Fieldset::instance($fieldset)) and $fieldset = $set;
<<<<<<< HEAD
		}

		if ($fieldset instanceof Fieldset)
		{
			if ($fieldset->form(false) != null)
			{
				throw new \DomainException('Form instance already exists, cannot be recreated. Use instance() instead of factory() to retrieve the existing instance.');
			}
		}

=======
		}

		if ($fieldset instanceof Fieldset)
		{
			if ($fieldset->form(false) != null)
			{
				throw new \DomainException('Form instance already exists, cannot be recreated. Use instance() instead of factory() to retrieve the existing instance.');
			}
		}

>>>>>>> a9cffa47
		return new static($fieldset, $config);
	}

	public static function instance($name = null)
	{
		$fieldset = \Fieldset::instance($name);
		return $fieldset === false ? false : $fieldset->form();
	}

	/* ----------------------------------------------------------------------------
	 * Class static properties & methods
	 * ---------------------------------------------------------------------------- */

	/**
	 * Valid types for input tags (including HTML5)
	 */
	protected static $_valid_inputs = array(
		'button','checkbox','color','date','datetime',
		'datetime-local','email','file','hidden','image',
		'month','number','password','radio','range',
		'reset','search','submit','tel','text','time',
		'url','week'
	);

	/**
	 * When autoloaded this will method will be fired, load once and once only
	 *
	 * @param   string  Ftp filename
	 * @param   array   array of values
	 * @return  void
	 */
	public static function _init()
	{
		\Config::load('form', true);
	}

	/**
	 * Sets a form class config value
	 *
	 * @param	string
	 * @param	mixed	new value or null to unset
	 * @depricated
	 */
	public static function set_class_config($config, $value = null)
	{
		$config = is_array($config) ? $config : array($config => $value);
		foreach ($config as $key => $value)
		{
			if ($value === null)
			{
				$class_config = \Config::get('form');
				unset($class_config[$key]);
				\Config::set('form', $class_config);
			}
			else
			{
				\Config::set('form.'.$key, $value);
			}
		}
	}

	/**
	 * Get a single or multiple config values by key
	 *
	 * @param	string|array	a single key or multiple in an array, empty to fetch all
	 * @param	mixed			default output when config wasn't set
	 * @return	mixed|array		a single config value or multiple in an array when $key input was an array
	 * @depricated
	 */
	public static function get_class_config($key = null, $default = null)
	{
		if ($key === null)
		{
			return \Config::get('form');
		}

		if (is_array($key))
		{
			$output = array();
			foreach ($key as $k)
			{
				$output[$k] = \Config::get('form.'.$k, $default);
			}
			return $output;
		}

		return \Config::get('form.'.$key, $default);
	}

	/**
	 * Create a form open tag
	 *
	 * @param	string|array	action string or array with more tag attribute settings
	 * @return	string
	 */
	public static function open($attributes = array(), Array $hidden = array())
	{
		$attributes = ! is_array($attributes) ? array('action' => $attributes) : $attributes;

		// If there is still no action set, Form-post
		if( ! array_key_exists('action', $attributes) or $attributes['action'] === null)
		{
			$attributes['action'] = \Uri::current();
		}


		// If not a full URL, create one
		elseif ( ! strpos($attributes['action'], '://'))
		{
			$attributes['action'] = \Uri::create($attributes['action']);
		}

		if (empty($attributes['accept-charset']))
		{
			$attributes['accept-charset'] = strtolower(\Fuel::$encoding);
		}

		// If method is empty, use POST
		! empty($attributes['method']) || $attributes['method'] = \Config::get('form.form_method', 'post');

		$form = '<form';
		foreach ($attributes as $prop => $value)
		{
			$form .= ' '.$prop.'="'.$value.'"';
		}
		$form .= '>';

		// Add hidden fields when given
		foreach ($hidden as $field => $value)
		{
			$form .= PHP_EOL.static::hidden($field, $value);
		}

		return $form;
	}

	/**
	 * Create a form close tag
	 *
	 * @return string
	 */
	public static function close()
	{
		return '</form>';
	}

	/**
	 * Create a form input
	 *
	 * @param	string|array	either fieldname or full attributes array (when array other params are ignored)
	 * @param	string
	 * @param	array
	 * @return	string
	 */
	public static function input($field, $value = null, Array $attributes = array())
	{
		if (is_array($field))
		{
			$attributes = $field;
			! array_key_exists('value', $attributes) and $attributes['value'] = '';
		}
		else
		{
			$attributes['name'] = (string) $field;
			$attributes['value'] = (string) $value;
		}

		$attributes['type'] = empty($attributes['type']) ? 'text' : $attributes['type'];

		if ( ! in_array($attributes['type'], static::$_valid_inputs))
		{
			throw new \InvalidArgumentException(sprintf('"%s" is not a valid input type.', $attributes['type']));
		}

		if (\Config::get('form.prep_value', true) && empty($attributes['dont_prep']))
		{
			$attributes['value'] = static::prep_value($attributes['value']);
			unset($attributes['dont_prep']);
		}

		if (empty($attributes['id']) && \Config::get('form.auto_id', false) == true)
		{
			$attributes['id'] = \Config::get('form.auto_id_prefix', 'form_').$attributes['name'];
		}

		return html_tag('input', static::attr_to_string($attributes));
	}

	/**
	 * Create a hidden field
	 *
	 * @param	string|array	either fieldname or full attributes array (when array other params are ignored)
	 * @param	string
	 * @param	array
	 * @return
	 */
	public static function hidden($field, $value = null, Array $attributes = array())
	{
		if (is_array($field))
		{
			$attributes = $field;
		}
		else
		{
			$attributes['name'] = (string) $field;
			$attributes['value'] = (string) $value;
		}
		$attributes['type'] = 'hidden';

		return static::input($attributes);
	}

	/**
	 * Create a password input field
	 *
	 * @param	string|array	either fieldname or full attributes array (when array other params are ignored)
	 * @param	string
	 * @param	array
	 * @return
	 */
	public static function password($field, $value = null, Array $attributes = array())
	{
		if (is_array($field))
		{
			$attributes = $field;
		}
		else
		{
			$attributes['name'] = (string) $field;
			$attributes['value'] = (string) $value;
		}
		$attributes['type'] = 'password';

		return static::input($attributes);
	}

	/**
	 * Create a radio button
	 *
	 * @param	string|array	either fieldname or full attributes array (when array other params are ignored)
	 * @param	string
	 * @param	array
	 * @return
	 */
	public static function radio($field, $value = null, Array $attributes = array())
	{
		if (is_array($field))
		{
			$attributes = $field;
		}
		else
		{
			$attributes['name'] = (string) $field;
			$attributes['value'] = (string) $value;
		}
		$attributes['type'] = 'radio';

		return static::input($attributes);
	}

	/**
	 * Create a checkbox
	 *
	 * @param	string|array	either fieldname or full attributes array (when array other params are ignored)
	 * @param	string
	 * @param	array
	 * @return
	 */
	public static function checkbox($field, $value = null, Array $attributes = array())
	{
		if (is_array($field))
		{
			$attributes = $field;
		}
		else
		{
			$attributes['name'] = (string) $field;
			$attributes['value'] = (string) $value;
		}
		$attributes['type'] = 'checkbox';

		return static::input($attributes);
	}

	/**
	 * Create a file upload input field
	 *
	 * @param	string|array	either fieldname or full attributes array (when array other params are ignored)
	 * @param	array
	 * @return
	 */
	public static function file($field, Array $attributes = array())
	{
		if (is_array($field))
		{
			$attributes = $field;
		}
		else
		{
			$attributes['name'] = (string) $field;
		}
		$attributes['type'] = 'file';

		return static::input($attributes);
	}

	/**
	 * Create a button
	 *
	 * @param	string|array	either fieldname or full attributes array (when array other params are ignored)
	 * @param	string
	 * @param	array
	 * @return
	 */
	public static function button($field, $value = null, Array $attributes = array())
	{
		if (is_array($field))
		{
			$attributes = $field;
		}
		else
		{
			$attributes['name'] = (string) $field;
			$attributes['value'] = (string) $value;
		}
		isset($attributes['type']) ||  $attributes['type'] = 'button';

		return html_tag('button', static::attr_to_string($attributes), $value);
	}

	/**
	 * Create a reset button
	 *
	 * @param	string|array	either fieldname or full attributes array (when array other params are ignored)
	 * @param	string
	 * @param	array
	 * @return
	 */
	public static function reset($field = 'reset', $value = 'Reset', Array $attributes = array())
	{
		if (is_array($field))
		{
			$attributes = $field;
		}
		else
		{
			$attributes['name'] = (string) $field;
			$attributes['value'] = (string) $value;
		}
		$attributes['type'] = 'reset';

		return static::input($attributes);
	}

	/**
	 * Create a submit button
	 *
	 * @param	string|array	either fieldname or full attributes array (when array other params are ignored)
	 * @param	string
	 * @param	array
	 * @return
	 */
	public static function submit($field = 'submit', $value = 'Submit', Array $attributes = array())
	{
		if (is_array($field))
		{
			$attributes = $field;
		}
		else
		{
			$attributes['name'] = (string) $field;
			$attributes['value'] = (string) $value;
		}
		$attributes['type'] = 'submit';

		return static::input($attributes);
	}

	/**
	 * Create a textarea field
	 *
	 * @param	string|array	either fieldname or full attributes array (when array other params are ignored)
	 * @param	string
	 * @param	array
	 * @return	string
	 */
	public static function textarea($field, $value = null, Array $attributes = array())
	{
		if (is_array($field))
		{
			$attributes = $field;
		}
		else
		{
			$attributes['name'] = (string) $field;
			$attributes['value'] = (string) $value;
		}

		$value = empty($attributes['value']) ? '' : $attributes['value'];
		unset($attributes['value']);

		if (\Config::get('form.prep_value', true) && empty($attributes['dont_prep']))
		{
			$value = static::prep_value($value);
			unset($attributes['dont_prep']);
		}

		if (empty($attributes['id']) && \Config::get('form.auto_id', false) == true)
		{
			$attributes['id'] = \Config::get('form.auto_id_prefix', '').$attributes['name'];
		}

		return html_tag('textarea', static::attr_to_string($attributes), $value);
	}

	/**
	 * Select
	 *
	 * Generates a html select element based on the given parameters
	 *
	 * @param	array
	 * @return	string
	 */
	public static function select($field, $values = null, Array $options = array(), Array $attributes = array())
	{
		if (is_array($field))
		{
			$attributes = $field;
			$attributes['selected'] = ! isset($attributes['value']) ? null : $attributes['value'];
		}
		else
		{
			$attributes['name'] = (string) $field;
			$attributes['selected'] = $values;
			$attributes['options'] = $options;
		}
		unset($attributes['value']);

		if ( ! isset($attributes['options']) || ! is_array($attributes['options']))
		{
			throw new \InvalidArgumentException(sprintf('Select element "%s" is either missing the "options" or "options" is not array.', $attributes['name']));
		}
		// Get the options then unset them from the array
		$options = $attributes['options'];
		unset($attributes['options']);

		// Get the selected options then unset it from the array
		$selected = ! isset($attributes['selected']) ? array() : array_values((array) $attributes['selected']);
		unset($attributes['selected']);

		$input = PHP_EOL;
		foreach ($options as $key => $val)
		{
			if (is_array($val))
			{
				$optgroup = PHP_EOL;
				foreach ($val as $opt_key => $opt_val)
				{
					$opt_attr = array('value' => $opt_key);
					(in_array($opt_key, $selected)) && $opt_attr[] = 'selected';
					$optgroup .= str_repeat("\t", 2);
					$opt_attr['value'] = (\Config::get('form.prep_value', true) && empty($attributes['dont_prep'])) ?
						static::prep_value($opt_attr['value']) : $opt_attr['value'];
					$optgroup .= html_tag('option', $opt_attr, $opt_val).PHP_EOL;
				}
				$optgroup .= str_repeat("\t", 1);
				$input .= str_repeat("\t", 1).html_tag('optgroup', array('label' => $key), $optgroup).PHP_EOL;
			}
			else
			{
				$opt_attr = array('value' => $key);
				(in_array($key, $selected)) && $opt_attr[] = 'selected';
				$input .= str_repeat("\t", 1);
				$opt_attr['value'] = (\Config::get('form.prep_value', true) && empty($attributes['dont_prep'])) ?
					static::prep_value($opt_attr['value']) : $opt_attr['value'];
				$input .= html_tag('option', $opt_attr, $val).PHP_EOL;
			}
		}
		$input .= str_repeat("\t", 0);

		if (empty($attributes['id']) && \Config::get('form.auto_id', false) == true)
		{
			$attributes['id'] = \Config::get('form.auto_id_prefix', '').$attributes['name'];
		}

		return html_tag('select', static::attr_to_string($attributes), $input);
	}

	/**
	 * Create a label field
	 *
	 * @param	string|array	either fieldname or full attributes array (when array other params are ignored)
	 * @param	string
	 * @param	array
	 * @return	string
	 */
	public static function label($label, $id = null, Array $attributes = array())
	{
		if (is_array($label))
		{
			$attributes = $label;
			$label = $attributes['label'];
			isset($attributes['id']) and $id = $attributes['id'];
		}

		$attributes['for'] = $id;
		unset($attributes['label']);
		unset($attributes['id']);

		return html_tag('label', $attributes, __($label) ?: $label);
	}

	/**
	 * Prep Value
	 *
	 * Prepares the value for display in the form
	 *
	 * @param	string
	 * @return	string
	 */
	public static function prep_value($value)
	{
		$value = htmlspecialchars($value);
		$value = str_replace(array("'", '"'), array("&#39;", "&quot;"), $value);

		return $value;
	}

	/**
	 * Attr to String
	 *
	 * Wraps the global attributes function and does some form specific work
	 *
	 * @access	private
	 * @param	array	$attr
	 * @return	string
	 */
	private static function attr_to_string($attr)
	{
		unset($attr['label']);
		return array_to_attr($attr);
	}

	/* ----------------------------------------------------------------------------
	 * Class dynamic properties & methods
	 * ---------------------------------------------------------------------------- */

	/**
	 * @var	Fieldset
	 */
	protected $fieldset;

	protected function __construct($fieldset, array $config = array())
	{
		if ($fieldset instanceof Fieldset)
<<<<<<< HEAD
		{
			$fieldset->form($this);
			$this->fieldset = $fieldset;
		}
		else
		{
=======
		{
			$fieldset->form($this);
			$this->fieldset = $fieldset;
		}
		else
		{
>>>>>>> a9cffa47
			$this->fieldset = \Fieldset::factory($fieldset, array('form_instance' => $this));
		}

		foreach ($config as $key => $val)
		{
			$this->set_config($key, $val);
		}
	}

	/**
	 * Returns the related fieldset
	 *
	 * @return	Fieldset
	 */
	public function fieldset()
	{
		return $this->fieldset;
	}

	/**
	 * Build the form
	 *
	 * @return string
	 */
	public function build($action = null)
	{
		$attributes = $this->get_config('form_attributes');
		$action && $attributes['action'] = $action;

		$open = static::open($attributes).PHP_EOL;
		$fields = $this->field();
		$fields_output = '';
		foreach ($fields as $f)
		{
			$fields_output .= $this->build_field($f).PHP_EOL;
		}
		$close = static::close();

		$template =  $this->get_config('form_template', "\t\t{form_open}\n{fields}\n\t\t{form_close}\n");
		$template = str_replace(array('{form_open}', '{fields}', '{form_close}'),
			array($open, $fields_output, $close),
			$template);
		return $template;
	}

	/**
	 * Build & template individual field
	 *
	 * @param	string|Fieldset_Field	field instance or name of a field in this form's fieldset
	 * @return	string
	 */
	public function build_field($field)
	{
		! $field instanceof Fieldset_Field && $field = $this->field($field);

		$required = $field->get_attribute('required', null);
		$field->set_attribute('required', null);
		if ($required === null)
		{
			$required = false;
			foreach ($field->rules as $rule)
			{
				if (reset($rule) === 'required')
				{
					$required = true;
				}
			}
		}

		switch($field->type)
		{
			case 'hidden':
				$build_field = static::hidden($field->name, $field->value, $field->attributes);
				break;
			case 'radio': case 'checkbox':
				if ($field->options)
				{
					$build_field = array();
					$i = 0;
					foreach ($field->options as $value => $label)
					{
						$attributes = $field->attributes;
						$attributes['name'] = $field->name;
						$field->type == 'checkbox' and $attributes['name'] .= '['.$i.']';

						$attributes['value'] = $value;
						$attributes['label'] = $label;

						if (is_array($field->value) ? in_array($value, $field->value) : $value == $field->value)
						{
							$attributes['checked'] = 'checked';
						}

						if (empty($attributes['id']) && $this->get_config('auto_id', false) == true)
						{
							$attributes['id'] = $this->get_config('auto_id_prefix', '').$field->name.'_'.$i;
						}
						elseif( ! empty($attributes['id']))
						{
							$attributes['id'] .= '_'.$i;
						}
						else
						{
							$attributes['id'] = null;
						}

						$build_field[static::label($label, $attributes['id'])] = $field->type == 'radio'
							? static::radio($attributes)
							: static::checkbox($attributes);

						$i++;
					}
				}
				else
				{
					$build_field = $field->type == 'radio'
						? static::radio($field->name, $field->value, $field->attributes)
						: static::checkbox($field->name, $field->value, $field->attributes);
				}
				break;
			case 'select':
				$attributes = $field->attributes;
				unset($attributes['type']);
				$build_field = static::select($field->name, $field->value, $field->options, $attributes);
				break;
			case 'textarea':
				$attributes = $field->attributes;
				unset($attributes['type']);
				$build_field = static::textarea($field->name, $field->value, $attributes);
				break;
			case 'button':
				$build_field = static::button($field->name, $field->value, $field->attributes);
				break;
			default:
				$build_field = static::input($field->name, $field->value, $field->attributes);
				break;
		}

		$output = $field->type != 'hidden' ? $this->field_template($build_field, $field, $required) : "\t\t".$build_field.PHP_EOL;

		return $output;
	}

	/**
	 * Allows for templating fields
	 *
	 * @param	string
	 * @param	Fieldset_Field
	 * @param	bool
	 * @return	string
	 */
	protected function field_template($build_field, Fieldset_Field $field, $required)
	{
		$required_mark = $required ? $this->get_config('required_mark', null) : null;
		$label = $field->label ? static::label($field->label, $field->get_attribute('id', null)) : '';

		if (is_array($build_field))
		{
			$template = $field->template ?: $this->get_config('multi_field_template', "\t\t\t{group_label}\n {fields}\t\t\t{label} {field}{fields}");
			if ($template && preg_match('#\{fields\}(.*)\{fields\}#Du', $template, $match) > 0)
			{
				$build_fields = '';
				foreach ($build_field as $lbl => $bf)
				{
					$bf_temp = str_replace('{field}', $bf, $match[1]);
					$bf_temp = str_replace('{label}', $lbl, $bf_temp);
					$bf_temp = str_replace('{required}', $required_mark, $bf_temp);
					$build_fields .= $bf_temp;
				}
				$template = str_replace(array($match[0], "{group_label}"), array($build_fields, $label), $template);
<<<<<<< HEAD
				
=======

>>>>>>> a9cffa47
				if ($required_mark)
				{
					$template = str_replace('{required}', $required_mark, $template);
				}
				return $template;
			}

			// still here? wasn't a multi field template available, try the normal one with imploded $build_field
			$build_field = implode(' ', $build_field);
		}

		$template = $field->template ?: $this->get_config('field_template', "\t\t\t{label} {field}\n");
		$template = str_replace(array('{field}', '{label}', '{required}'),
			array($build_field, $label, $required_mark),
			$template);
		return $template;
	}

	/**
	 * Add a CSRF token and a validation rule to check it
	 */
	public function add_csrf()
	{
		$this->add(\Config::get('security.csrf_token_key', 'fuel_csrf_token'), 'CSRF Token')
			->set_type('hidden')
			->add_rule(array('Security', 'check_token'));

		return $this;
	}

	/**
	 * Sets a config value on the fieldset
	 *
	 * @param	string
	 * @param	mixed
	 * @return	Fieldset	this, to allow chaining
	 */
	public function set_config($config, $value = null)
	{
		$this->fieldset->set_config($config, $value);

		return $this;
	}

	/**
	 * Get a single or multiple config values by key
	 *
	 * @param	string|array	a single key or multiple in an array, empty to fetch all
	 * @param	mixed			default output when config wasn't set
	 * @return	mixed|array		a single config value or multiple in an array when $key input was an array
	 */
	public function get_config($key = null, $default = null)
	{
		if ($key === null)
		{
			return $this->fieldset->get_config();
		}

		if (is_array($key))
		{
			$output = array();
			foreach ($key as $k)
			{
				$output[$k] = $this->fieldset->get_config($k, null) === null
							? $this->fieldset->get_config($k, $default)
							: \Config::get('form.'.$k, $default);
			}
			return $output;
		}

		return $this->fieldset->get_config($key, null) !== null
			? $this->fieldset->get_config($key, $default)
			: \Config::get('form.'.$key, $default);
	}

	/**
	 * Set form attribute
	 *
	 * @param  string
	 * @param  mixed
	 */
	public function set_attribute($key, $value)
	{
		$attributes = $this->get_config('form_attributes', array());
		$attributes[$key] = $value;
		$this->set_config('form_attributes', $attributes);

		return $this;
	}

	/**
	 * Get form attribute
	 *
	 * @param  string
	 * @param  mixed
	 */
	public function get_attribute($key, $default = null)
	{
		$attributes = $this->get_config('form_attributes', array());

		return array_key_exists($key, $attributes) ? $attributes[$key] : $default;
	}

	/**
	 * Magic method toString that will build this as a form
	 *
	 * @return	string
	 */
	public function __toString()
	{
		return $this->build();
	}

	/**
	 * Alias for $this->fieldset->add()
	 */
	public function add($name, $label = '', array $attributes = array(), array $rules = array())
	{
		return $this->fieldset->add($name, $label, $attributes, $rules);
	}

	/**
	 * Alias for $this->fieldset->add_model()
	 *
	 * @return	Validation	this, to allow chaining
	 */
	public function add_model($class, $instance = null, $method = 'set_form_fields')
	{
		$this->fieldset->add_model($class);

		return $this;
	}

	/**
	 * Alias for $this->fieldset->field()
	 */
	public function field($name = null)
	{
		return $this->fieldset->field($name);
	}

	/**
	 * Alias for $this->fieldset->populate() for this fieldset
	 */
	public function populate($input, $repopulate = false)
	{
		$this->fieldset->populate($input, $repopulate);
	}

	/**
	 * Alias for $this->fieldset->repopulate() for this fieldset
	 */
	public function repopulate()
	{
		$this->fieldset->repopulate();
	}
}

/* End of file form.php */<|MERGE_RESOLUTION|>--- conflicted
+++ resolved
@@ -32,7 +32,6 @@
 		if (is_string($fieldset))
 		{
 			($set = \Fieldset::instance($fieldset)) and $fieldset = $set;
-<<<<<<< HEAD
 		}
 
 		if ($fieldset instanceof Fieldset)
@@ -43,18 +42,6 @@
 			}
 		}
 
-=======
-		}
-
-		if ($fieldset instanceof Fieldset)
-		{
-			if ($fieldset->form(false) != null)
-			{
-				throw new \DomainException('Form instance already exists, cannot be recreated. Use instance() instead of factory() to retrieve the existing instance.');
-			}
-		}
-
->>>>>>> a9cffa47
 		return new static($fieldset, $config);
 	}
 
@@ -610,21 +597,12 @@
 	protected function __construct($fieldset, array $config = array())
 	{
 		if ($fieldset instanceof Fieldset)
-<<<<<<< HEAD
 		{
 			$fieldset->form($this);
 			$this->fieldset = $fieldset;
 		}
 		else
 		{
-=======
-		{
-			$fieldset->form($this);
-			$this->fieldset = $fieldset;
-		}
-		else
-		{
->>>>>>> a9cffa47
 			$this->fieldset = \Fieldset::factory($fieldset, array('form_instance' => $this));
 		}
 
@@ -795,11 +773,7 @@
 					$build_fields .= $bf_temp;
 				}
 				$template = str_replace(array($match[0], "{group_label}"), array($build_fields, $label), $template);
-<<<<<<< HEAD
-				
-=======
-
->>>>>>> a9cffa47
+
 				if ($required_mark)
 				{
 					$template = str_replace('{required}', $required_mark, $template);
