<?php
/**
 * Part of the Fuel framework.
 *
 * @package    Fuel
 * @version    1.7
 * @author     Fuel Development Team
 * @license    MIT License
<<<<<<< HEAD
 * @copyright  2010 - 2014 Fuel Development Team
=======
 * @copyright  2010 - 2015 Fuel Development Team
>>>>>>> 027727b7
 * @link       http://fuelphp.com
 */

namespace Fuel\Core;

/**
 * Session Class
 *
 * @package		Fuel
 * @category	Core
 * @author		Harro "WanWizard" Verton
 * @link		http://docs.fuelphp.com/classes/session.html
 */
class Session
{
	/**
	 * loaded session driver instance
	 */
	protected static $_instance = null;

	/**
	 * array of loaded instances
	 */
	protected static $_instances = array();

	/**
	 * array of global config defaults
	 */
	protected static $_defaults = array(
		'driver'                    => 'cookie',
		'match_ip'                  => false,
		'match_ua'                  => true,
		'cookie_domain'             => '',
		'cookie_path'               => '/',
		'cookie_http_only'          => null,
		'encrypt_cookie'            => true,
		'expire_on_close'           => false,
		'expiration_time'           => 7200,
		'rotation_time'             => 300,
		'flash_id'                  => 'flash',
		'flash_auto_expire'         => true,
		'flash_expire_after_get'    => true,
		'post_cookie_name'          => '',
	);

	// --------------------------------------------------------------------

	/**
	 * Initialize by loading config & starting default session
	 */
	public static function _init()
	{
		\Config::load('session', true);

		if (\Config::get('session.auto_initialize', true))
		{
			static::instance();
		}

		if (\Config::get('session.native_emulation', false))
		{
			// emulate native PHP sessions
<<<<<<< HEAD
			session_set_save_handler (
=======
			session_set_save_handler(
>>>>>>> 027727b7
				// open
				function ($savePath, $sessionName) {
				},
				// close
				function () {
				},
				// read
				function ($sessionId) {
					// copy all existing session vars into the PHP session store
					$_SESSION = \Session::get();
					$_SESSION['__org'] = $_SESSION;
				},
				// write
				function ($sessionId, $data) {
					// get the original data
					$org = isset($_SESSION['__org']) ? $_SESSION['__org'] : array();
					unset($_SESSION['__org']);

					// do we need to remove stuff?
					if ($remove = array_diff_key($org, $_SESSION))
					{
						\Session::delete(array_keys($remove));
					}

					// add or update the remainder
					empty($_SESSION) or \Session::set($_SESSION);
				},
				// destroy
				function ($sessionId) {
					\Session::destroy();
				},
				// gc
				function ($lifetime) {
				}
			);
		}
	}

	// --------------------------------------------------------------------

	/**
	 * Factory
	 *
	 * Produces fully configured session driver instances
	 *
	 * @param	array|string	full driver config or just driver type
	 */
	public static function forge($custom = array())
	{
		$config = \Config::get('session', array());

		// When a string was passed it's just the driver type
		if ( ! empty($custom) and ! is_array($custom))
		{
			$custom = array('driver' => $custom);
		}

		$config = array_merge(static::$_defaults, $config, $custom);

		if (empty($config['driver']))
		{
			throw new \Session_Exception('No session driver given or no default session driver set.');
		}

		// determine the driver to load
		$class = '\\Session_'.ucfirst($config['driver']);

		$driver = new $class($config);

		// get the driver's cookie name
		$cookie = $driver->get_config('cookie_name');

		// do we already have a driver instance for this cookie?
		if (isset(static::$_instances[$cookie]))
		{
			// if so, they must be using the same driver class!
			$class_instance = 'Fuel\\Core\\'.$class;
			if (static::$_instances[$cookie] instanceof $class_instance)
			{
				throw new \FuelException('You can not instantiate two different sessions using the same cookie name "'.$cookie.'"');
			}
		}
		else
		{
			// register a shutdown event to update the session
			\Event::register('fuel-shutdown', array($driver, 'write'));

			// init the session
			$driver->init();
			$driver->read();

			// store this instance
			static::$_instances[$cookie] =& $driver;
		}

		return static::$_instances[$cookie];
	}

	// --------------------------------------------------------------------

	/**
	 * class constructor
	 *
	 * @param	void
	 * @access	private
	 * @return	void
	 */
	final private function __construct() {}

	// --------------------------------------------------------------------

	/**
	 * create or return the driver instance
	 *
	 * @param	void
	 * @access	public
	 * @return	Session_Driver object
	 */
	public static function instance($instance = null)
	{
		if ($instance !== null)
		{
			if ( ! array_key_exists($instance, static::$_instances))
			{
				return false;
			}

			return static::$_instances[$instance];
		}

		if (static::$_instance === null)
		{
			static::$_instance = static::forge();
		}

		return static::$_instance;
	}

	// --------------------------------------------------------------------

	/**
	 * set session variables
	 *
	 * @param	string|array	name of the variable to set or array of values, array(name => value)
	 * @param	mixed			value
	 * @access	public
	 * @return	void
	 */
	public static function set($name, $value = null)
	{
		return static::instance()->set($name, $value);
	}

	// --------------------------------------------------------------------

	/**
	 * get session variables
	 *
	 * @access	public
	 * @param	string	name of the variable to get
	 * @param	mixed	default value to return if the variable does not exist
	 * @return	mixed
	 */
	public static function get($name = null, $default = null)
	{
		return static::instance()->get($name, $default);
	}

	// --------------------------------------------------------------------

	/**
	 * delete a session variable
	 *
	 * @param	string	name of the variable to delete
	 * @param	mixed	value
	 * @access	public
	 * @return	void
	 */
	public static function delete($name)
	{
		return static::instance()->delete($name);
	}

	// --------------------------------------------------------------------

	/**
	 * get session key variables
	 *
	 * @access	public
	 * @param	string	name of the variable to get, default is 'session_id'
	 * @return	mixed
	 */
	public static function key($name = 'session_id')
	{
		return static::$_instance ? static::instance()->key($name) : null;
	}

	// --------------------------------------------------------------------

	/**
	 * set session flash variables
	 *
	 * @param	string	name of the variable to set
	 * @param	mixed	value
	 * @access	public
	 * @return	void
	 */
	public static function set_flash($name, $value = null)
	{
		return static::instance()->set_flash($name, $value);
	}

	// --------------------------------------------------------------------

	/**
	 * get session flash variables
	 *
	 * @access	public
	 * @param	string	name of the variable to get
	 * @param	mixed	default value to return if the variable does not exist
	 * @param	bool	true if the flash variable needs to expire immediately
	 * @return	mixed
	 */
	public static function get_flash($name = null, $default = null, $expire = null)
	{
		return static::instance()->get_flash($name, $default, $expire);
	}

	// --------------------------------------------------------------------

	/**
	 * keep session flash variables
	 *
	 * @access	public
	 * @param	string	name of the variable to keep
	 * @return	void
	 */
	public static function keep_flash($name = null)
	{
		return static::instance()->keep_flash($name);
	}

	// --------------------------------------------------------------------

	/**
	 * delete session flash variables
	 *
	 * @param	string	name of the variable to delete
	 * @param	mixed	value
	 * @access	public
	 * @return	void
	 */
	public static function delete_flash($name = null)
	{
		return static::instance()->delete_flash($name);
	}

	// --------------------------------------------------------------------

	/**
	 * create a new session
	 *
	 * @access	public
	 * @return	void
	 */
	public static function create()
	{
		return static::instance()->create();
	}

	// --------------------------------------------------------------------

	/**
	 * read the session
	 *
	 * @access	public
	 * @return	void
	 */
	public static function read()
	{
		return static::instance()->read();
	}

	// --------------------------------------------------------------------

	/**
	 * write the session
	 *
	 * @access	public
	 * @return	void
	 */
	public static function write()
	{
		return static::instance()->write();
	}

	// --------------------------------------------------------------------

	/**
	 * rotate the session id
	 *
	 * @access	public
	 * @return	void
	 */
	public static function rotate()
	{
		return static::instance()->rotate();
	}

	// --------------------------------------------------------------------

	/**
	 * destroy the current session
	 *
	 * @access	public
	 * @return	void
	 */
	public static function destroy()
	{
		return static::instance()->destroy();
	}

}<|MERGE_RESOLUTION|>--- conflicted
+++ resolved
@@ -6,11 +6,7 @@
  * @version    1.7
  * @author     Fuel Development Team
  * @license    MIT License
-<<<<<<< HEAD
- * @copyright  2010 - 2014 Fuel Development Team
-=======
  * @copyright  2010 - 2015 Fuel Development Team
->>>>>>> 027727b7
  * @link       http://fuelphp.com
  */
 
@@ -73,11 +69,7 @@
 		if (\Config::get('session.native_emulation', false))
 		{
 			// emulate native PHP sessions
-<<<<<<< HEAD
-			session_set_save_handler (
-=======
 			session_set_save_handler(
->>>>>>> 027727b7
 				// open
 				function ($savePath, $sessionName) {
 				},
