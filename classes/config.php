--- conflicted
+++ resolved
@@ -3,11 +3,7 @@
  * Fuel is a fast, lightweight, community driven PHP 5.4+ framework.
  *
  * @package    Fuel
-<<<<<<< HEAD
  * @version    1.8.1
-=======
- * @version    1.9-dev
->>>>>>> 52089d18
  * @author     Fuel Development Team
  * @license    MIT License
  * @copyright  2010 - 2018 Fuel Development Team
@@ -68,7 +64,6 @@
 				// if we have this config in cache, load it
 				if ( ! $reload and
 					array_key_exists($file, static::$loaded_files))
-<<<<<<< HEAD
 				{
 					if ($group !== false and $name !== null and isset(static::$items[$name]))
 					{
@@ -88,27 +83,6 @@
 				// if not, construct a Config instance and load it
 				else
 				{
-=======
-				{
-					if ($group !== false and $name !== null and isset(static::$items[$name]))
-					{
-						// fetch the cached config
-						$config = static::$items[$name];
-					}
-					else
-					{
-						// no config fetched
-						$config = false;
-					}
-
-					// we don't want to cache this config later!
-					$cache = false;
-				}
-
-				// if not, construct a Config instance and load it
-				else
-				{
->>>>>>> 52089d18
 					$info = pathinfo($file);
 					$type = 'php';
 					if (isset($info['extension']))
@@ -197,10 +171,6 @@
 					static::$items[$name] = array();
 				}
 
-<<<<<<< HEAD
-				static::$items[$name] = $overwrite ? array_merge(static::$items[$name], $config) : \Arr::merge(static::$items[$name], $config);
-				$group .= '.';
-=======
 				if ($overwrite)
 				{
 					\Arr::set(static::$items, $name, array_merge(\Arr::get(static::$items, $name, array()), $config));
@@ -210,7 +180,6 @@
 					\Arr::set(static::$items, $name, \Arr::merge(\Arr::get(static::$items, $name, array()), $config));
 				}
 
->>>>>>> 52089d18
 				foreach (static::$itemcache as $key => $value)
 				{
 					if (strpos($key, $name) === 0)
