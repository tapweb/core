<?php
/**
 * Fuel is a fast, lightweight, community driven PHP 5.4+ framework.
 *
 * @package    Fuel
<<<<<<< HEAD
 * @version    1.8.1
=======
 * @version    1.9-dev
>>>>>>> 52089d18
 * @author     Fuel Development Team
 * @license    MIT License
 * @copyright  2010 - 2018 Fuel Development Team
 * @link       http://fuelphp.com
 */

namespace Fuel\Core;

/**
 * Fieldset Class
 *
 * Define a set of fields that can be used to generate a form or to validate input.
 *
 * @package   Fuel
 * @category  Core
 */
class Fieldset_Field
{
	/**
	 * @var  Fieldset  Fieldset this field belongs to
	 */
	protected $fieldset;

	/**
	 * @var  string  Name of this field
	 */
	protected $name = '';

	/**
	 * @var  string  Base name of this field
	 */
	protected $basename = '';

	/**
	 * @var  string  Field type for form generation, false to prevent it showing
	 */
	protected $type = 'text';

	/**
	 * @var  string  Field label for validation errors and form label generation
	 */
	protected $label = '';

	/**
	 * @var  mixed  (Default) value of this field
	 */
	protected $value;

	/**
	 * @var  string  Description text to show with the field
	 */
	protected $description = '';

	/**
	 * @var  array  Rules for validation
	 */
	protected $rules = array();

	/**
	 * @var  array  Attributes for form generation
	 */
	protected $attributes = array();

	/**
	 * @var  array  Options, only available for select, radio & checkbox types
	 */
	protected $options = array();

	/**
	 * @var  string  Template for form building
	 */
	protected $template;

	/**
	 * @var  array  overwrites for default error messages
	 */
	protected $error_messages = array();

	/**
	 * Constructor
	 *
	 * @param  string    $name
	 * @param  string    $label
	 * @param  array     $attributes
	 * @param  array     $rules
	 * @param  Fieldset  $fieldset
	 * @throws \RuntimeException
	 */
	public function __construct($name, $label = '', array $attributes = array(), array $rules = array(), $fieldset = null)
	{
		$this->name = (string) $name;

		if ($this->name === "")
		{
			throw new \RuntimeException('Fieldset field name may not be empty.');
		}

		// determine the field's base name (for fields with array indices)
		$this->basename = ($pos = strpos($this->name, '[')) ? rtrim(substr(strrchr($this->name, '['), 1), ']') : $this->name;

		$this->fieldset = $fieldset instanceof Fieldset ? $fieldset : null;

		// Don't allow name in attributes
		unset($attributes['name']);

		// Take rules out of attributes
		unset($attributes['rules']);

		// Use specific setter when available
		foreach ($attributes as $attr => $val)
		{
			if (method_exists($this, $method = 'set_'.$attr))
			{
				$this->{$method}($val);
				unset($attributes[$attr]);
			}
		}

		// Add default "type" attribute if not specified
		empty($attributes['type']) and $this->set_type($this->type);

		// only when non-empty, will supersede what was given in $attributes
		$label and $this->set_label($label);

		$this->attributes = array_merge($this->attributes, $attributes);

		foreach ($rules as $rule)
		{
			call_fuel_func_array(array($this, 'add_rule'), (array) $rule);
		}
	}

	/**
	 * @param   Fieldset        $fieldset  Fieldset to assign the field to
	 * @return  Fieldset_Field
	 * @throws  \RuntimeException
	 */
	public function set_fieldset(Fieldset $fieldset)
	{
		// if we currently have a fieldset
		if ($this->fieldset)
		{
			// remove the field from the fieldset
			$this->fieldset->delete($this->name);

			// reset the fieldset
			$this->fieldset = null;

			// add this field to the new fieldset
			$fieldset->add($this);
		}

		// assign the new fieldset
		$this->fieldset = $fieldset;

		return $this;
	}

	/**
	 * Change the field name
	 *
	 * @param   string  $name
	 * @param   bool    $update
	 * @return  Fieldset_Field  this, to allow chaining
	 */
	public function set_name($name, $update = true)
	{
		if ($update and $this->fieldset and $this->fieldset->field($name))
		{
			// new name already exists
			throw new \RuntimeException('New Fieldset field name already exists in the fieldset.');
		}

		// save the current name
		$current = $this->name;

		// update the name of this field
		$this->name = $name;

		// add this field to the fieldset
		if ($update and $this->fieldset)
		{
			$this->fieldset->add_after($this, '', array(), array(), $current);
		}

		// and delete the current one
		if ($update and $this->fieldset)
		{
			$this->fieldset->delete($current);
		}

		// determine the field's base name (for fields with array indices)
		$this->basename = ($pos = strpos($this->name, '[')) ? rtrim(substr(strrchr($this->name, '['), 1), ']') : $this->name;

		return $this;
	}

	/**
	 * Change the field label
	 *
	 * @param   string  $label
	 * @return  Fieldset_Field  this, to allow chaining
	 */
	public function set_label($label)
	{
		$this->label = $label;
		$this->set_attribute('label', $label);

		return $this;
	}

	/**
	 * Change the field type for form generation
	 *
	 * @param   string  $type
	 * @return  Fieldset_Field  this, to allow chaining
	 */
	public function set_type($type)
	{
		$this->type = $type;
		$this->set_attribute('type', $type);

		return $this;
	}

	/**
	 * Change the field's current or default value
	 *
	 * @param   string  $value
	 * @param   bool    $repopulate
	 * @return  Fieldset_Field  this, to allow chaining
	 */
	public function set_value($value, $repopulate = false)
	{
		// Repopulation is handled slightly different in some cases
		if ($repopulate)
		{
			if (($this->type == 'radio' or $this->type == 'checkbox') and empty($this->options))
			{
				if ($this->value == $value)
				{
					$this->set_attribute('checked', 'checked');
				}

				return $this;
			}
		}

		$this->value = $value;
		$this->set_attribute('value', $value);

		return $this;
	}

	/**
	 * Change the field description
	 *
	 * @param   string          $description
	 * @return  Fieldset_Field  this, to allow chaining
	 */
	public function set_description($description)
	{
		$this->description = strval($description);

		return $this;
	}

	/**
	 * Template the output
	 *
	 * @param   string          $template
	 * @return  Fieldset_Field  this, to allow chaining
	 */
	public function set_template($template = null)
	{
		$this->template = $template;

		return $this;
	}

	/**
	 * Overwrite a default error message
	 *
	 * @param   string  $rule
	 * @param   string  $msg
	 * @return  Fieldset_Field
	 */
	public function set_error_message($rule, $msg)
	{
		empty($rule) and $rule = 0;
		$this->error_messages[$rule] = strval($msg);

		return $this;
	}

	/**
	 * Check if a rule has an error message overwrite
	 *
	 * @param   string  $rule
	 * @return  null|string
	 */
	public function get_error_message($rule)
	{
		if (isset($this->error_messages[$rule]))
		{
			return $this->error_messages[$rule];
		}
		elseif (isset($this->error_messages[0]))
		{
			return $this->error_messages[0];
		}

		return null;
	}

	/**
	 * Add a validation rule
	 * any further arguements after the callback will be used as arguements for the callback
	 *
	 * @param   string|Callback	either a validation rule or full callback
	 * @return  Fieldset_Field  this, to allow chaining
	 */
	public function add_rule($callback)
	{
		$args = array_slice(func_get_args(), 1);
		$this->rules[] = array($callback, $args);

		// Set required setting for forms when rule was applied
		if ($callback === 'required')
		{
			$this->set_attribute('required', 'required');
		}

		return $this;
	}

	/**
	 * Delete a validation rule
	 *
	 * @param   string|Callback	either a validation rule or full callback
	 * @param   bool	whether to also reset related attributes
	 * @return  Fieldset_Field  this, to allow chaining
	 */
	public function delete_rule($callback, $set_attr = true)
	{
		foreach($this->rules as $index => $rule)
		{
			if ($rule[0] === $callback)
			{
				unset($this->rules[$index]);
				break;
			}
		}

		if ($callback === 'required' and $set_attr)
		{
			unset($this->attributes[$callback]);
		}

		return $this;
	}

	/**
	 * Sets an attribute on the field
	 *
	 * @param   string
	 * @param   mixed   new value or null to unset
	 * @return  Fieldset_Field  this, to allow chaining
	 */
	public function set_attribute($attr, $value = null)
	{
		$attr = is_array($attr) ? $attr : array($attr => $value);
		foreach ($attr as $key => $value)
		{
			if ($value === null)
			{
				unset($this->attributes[$key]);
			}
			else
			{
				$this->attributes[$key] = $value;
			}
		}

		return $this;
	}

	/**
	 * Get a single or multiple attributes by key
	 *
	 * @param   string|array  a single key or multiple in an array, empty to fetch all
	 * @param   mixed         default output when attribute wasn't set
	 * @return  mixed|array   a single attribute or multiple in an array when $key input was an array
	 */
	public function get_attribute($key = null, $default = null)
	{
		if ($key === null)
		{
			return $this->attributes;
		}

		if (is_array($key))
		{
			$output = array();
			foreach ($key as $k)
			{
				$output[$k] = array_key_exists($k, $this->attributes) ? $this->attributes[$k] : $default;
			}
			return $output;
		}

		return array_key_exists($key, $this->attributes) ? $this->attributes[$key] : $default;
	}

	/**
	 * Add an option value with label
	 *
	 * @param   string|array  one option value, or multiple value=>label pairs in an array
	 * @param   string
	 * @param   bool            Whether or not to replace the current options
	 * @return  Fieldset_Field  this, to allow chaining
	 */
	public function set_options($value, $label = null, $replace_options = false)
	{
		if ( ! is_array($value))
		{
			\Arr::set($this->options, $value, $label);
			return $this;
		}

		$merge = function(&$array, $new, $merge)
		{
			foreach ($new as $k => $v)
			{
				if (isset($array[$k]) and is_array($array[$k]) and is_array($v))
				{
					$merge($array[$k], $v);
				}
				else
				{
					$array[$k] = $v;
				}
			}
		};

		($replace_options or empty($this->options)) ? $this->options = $value : $merge($this->options, $value, $merge);

		return $this;
	}

	/**
	 * Magic get method to allow getting class properties but still having them protected
	 * to disallow writing.
	 *
	 * @return  mixed
	 */
	public function __get($property)
	{
		return $this->$property;
	}

	/**
	 * Build the field
	 *
	 * @return  string
	 */
	public function __toString()
	{
		try
		{
			return $this->build();
		}
		catch (\Exception $e)
		{
			return $e->getMessage();
		}
	}

	/**
	 * Return the parent Fieldset object
	 *
	 * @return  Fieldset
	 */
	public function fieldset()
	{
		return $this->fieldset;
	}

	/**
	 * Alias for $this->fieldset->add() to allow chaining
	 *
	 * @return Fieldset_Field
	 */
	public function add($name, $label = '', array $attributes = array(), array $rules = array())
	{
		return $this->fieldset()->add($name, $label, $attributes, $rules);
	}

	/**
	 * Alias for $this->fieldset->add_before() to allow chaining
	 *
	 * @return Fieldset_Field
	 */
	public function add_before($name, $label = '', array $attributes = array(), array $rules = array(), $fieldname = null)
	{
		return $this->fieldset()->add_before($name, $label, $attributes, $rules, $fieldname);
	}

	/**
	 * Alias for $this->fieldset->add_after() to allow chaining
	 *
	 * @return Fieldset_Field
	 */
	public function add_after($name, $label = '', array $attributes = array(), array $rules = array(), $fieldname = null)
	{
		return $this->fieldset()->add_after($name, $label, $attributes, $rules, $fieldname);
	}

	/**
	 * Build the field
	 *
	 * @return  string
	 */
	public function build()
	{
		$form = $this->fieldset()->form();

		// Add IDs when auto-id is on
		if ($form->get_config('auto_id', false) === true and $this->get_attribute('id') == '')
		{
			$auto_id = $form->get_config('auto_id_prefix', '')
				.str_replace(array('[', ']'), array('-', ''), $this->name);
			$this->set_attribute('id', $auto_id);
		}

		switch( ! empty($this->attributes['tag']) ? $this->attributes['tag'] : $this->type)
		{
			case 'hidden':
				$build_field = $form->hidden($this->name, $this->value, $this->attributes);
			break;

			case 'radio':
			case 'checkbox':
				if ($this->options)
				{
					$build_field = array();
					$i = 0;
					foreach ($this->options as $value => $label)
					{
						$attributes = $this->attributes;
						$attributes['name'] = $this->name;
						$this->type == 'checkbox' and $attributes['name'] .= '['.$i.']';

						$attributes['value'] = $value;
						$attributes['label'] = $label;

						if (is_array($this->value) ? in_array($value, $this->value) : $value == $this->value)
						{
							$attributes['checked'] = 'checked';
						}

						if( ! empty($attributes['id']))
						{
							$attributes['id'] .= '_'.$i;
						}
						else
						{
							$attributes['id'] = null;
						}
						$build_field[$form->label($label, null, array('for' => $attributes['id']))] = $this->type == 'radio'
							? $form->radio($attributes)
							: $form->checkbox($attributes);

						$i++;
					}
				}
				else
				{
					$build_field = $this->type == 'radio'
						? $form->radio($this->name, $this->value, $this->attributes)
						: $form->checkbox($this->name, $this->value, $this->attributes);
				}
			break;

			case 'select':
				$attributes = $this->attributes;
				$name = $this->name;
				unset($attributes['type']);
				array_key_exists('multiple', $attributes) and $name .= '[]';
				$build_field = $form->select($name, $this->value, $this->options, $attributes);
			break;

			case 'textarea':
				$attributes = $this->attributes;
				unset($attributes['type']);
				$build_field = $form->textarea($this->name, $this->value, $attributes);
			break;

			case 'button':
				$build_field = $form->button($this->name, $this->value, $this->attributes);
			break;

			case false:
				$build_field = '';
			break;

			default:
				$build_field = $form->input($this->name, $this->value, $this->attributes);
			break;
		}

		if (empty($build_field))
		{
			return $build_field;
		}

		return $this->template($build_field);
	}

	protected function template($build_field)
	{
		$form = $this->fieldset()->form();

		$required_mark = $this->get_attribute('required', null) ? $form->get_config('required_mark', null) : null;
		$label = $this->label ? $form->label($this->label, null, array('id' => 'label_'.$this->name, 'for' => $this->get_attribute('id', null), 'class' => $form->get_config('label_class', null))) : '';
		$error_template = $form->get_config('error_template', '');
		$error_msg = ($form->get_config('inline_errors') && $this->error()) ? str_replace('{error_msg}', $this->error(), $error_template) : '';
		$error_class = $this->error() ? $form->get_config('error_class') : '';

		if (is_array($build_field))
		{
			$label = $this->label ? str_replace('{label}', $this->label, $form->get_config('group_label', '<span>{label}</span>')) : '';
			$template = $this->template ?: $form->get_config('multi_field_template', "\t\t<tr>\n\t\t\t<td class=\"{error_class}\">{group_label}{required}</td>\n\t\t\t<td class=\"{error_class}\">{fields}\n\t\t\t\t{field} {label}<br />\n{fields}\t\t\t{error_msg}\n\t\t\t</td>\n\t\t</tr>\n");
			if ($template && preg_match('#\{fields\}(.*)\{fields\}#Dus', $template, $match) > 0)
			{
				$build_fields = '';
				foreach ($build_field as $lbl => $bf)
				{
					$bf_temp = str_replace('{label}', $lbl, $match[1]);
					$bf_temp = str_replace('{required}', $required_mark, $bf_temp);
					$bf_temp = str_replace('{field}', $bf, $bf_temp);
					$build_fields .= $bf_temp;
				}

				$template = str_replace($match[0], '{fields}', $template);
				$template = str_replace(array('{group_label}', '{required}', '{fields}', '{error_msg}', '{error_class}', '{description}'), array($label, $required_mark, $build_fields, $error_msg, $error_class, $this->description), $template);

				return $template;
			}

			// still here? wasn't a multi field template available, try the normal one with imploded $build_field
			$build_field = implode(' ', $build_field);
		}

		// check if this is a tabular form
		$tabular_form = '';
		$parent = $this->fieldset()->parent() and $tabular_form = $parent->get_tabular_form();

		// determine the field_id, which allows us to identify the field for CSS purposes
		if (empty($tabular_form))
<<<<<<< HEAD
		{
			if ($this->type == 'hidden')
			{
				return $build_field;
			}
			$field_id = 'col_'.$this->name;
		}
		else
		{
=======
		{
			if ($this->type == 'hidden')
			{
				return $build_field;
			}
			$field_id = 'col_'.$this->name;
		}
		else
		{
>>>>>>> 52089d18
			$field_id = $tabular_form.'_col_'.$this->basename;
		}

		$template = $this->template ?: $form->get_config('field_template', "\t\t<tr>\n\t\t\t<td class=\"{error_class}\">{label}{required}</td>\n\t\t\t<td class=\"{error_class}\">{field} {description} {error_msg}</td>\n\t\t</tr>\n");

		// hidden fields need special treatment
		if ($this->type == 'hidden')
		{
			$template = str_replace(array('{label}', '{required}', '{field}', '{error_msg}', '{error_class}', '{description}', '{field_id}'),
				array($label, '', $build_field, '', '" style="display:none;', $this->description, $field_id),
				$template);

		}
		elseif ($this->type == 'checkbox')
		{
			$template = str_replace(array('{label}', '{required}', '{field}', '{error_msg}', '{error_class}', '{description}', '{field_id}'),
				array($label, $required_mark, $build_field, $error_msg, $error_class, $this->description, $field_id.'" style="text-align:center;'),
				$template);
		}
		else
		{
			$template = str_replace(array('{label}', '{required}', '{field}', '{error_msg}', '{error_class}', '{description}', '{field_id}'),
				array($label, $required_mark, $build_field, $error_msg, $error_class, $this->description, $field_id),
				$template);

		}
		return $template;
	}

	/**
	 * Alias for $this->fieldset->validation->input() for this field
	 *
	 * @return  mixed
	 */
	public function input()
	{
		return $this->fieldset()->validation()->input($this->name);
	}

	/**
	 * Alias for $this->fieldset->validation->validated() for this field
	 *
	 * @return  mixed
	 */
	public function validated()
	{
		return $this->fieldset()->validation()->validated($this->name);
	}

	/**
	 * Alias for $this->fieldset->validation->error() for this field
	 *
	 * @return  Validation_Error
	 */
	public function error()
	{
		return $this->fieldset()->validation()->error($this->name);
	}
}<|MERGE_RESOLUTION|>--- conflicted
+++ resolved
@@ -3,11 +3,7 @@
  * Fuel is a fast, lightweight, community driven PHP 5.4+ framework.
  *
  * @package    Fuel
-<<<<<<< HEAD
  * @version    1.8.1
-=======
- * @version    1.9-dev
->>>>>>> 52089d18
  * @author     Fuel Development Team
  * @license    MIT License
  * @copyright  2010 - 2018 Fuel Development Team
@@ -668,7 +664,6 @@
 
 		// determine the field_id, which allows us to identify the field for CSS purposes
 		if (empty($tabular_form))
-<<<<<<< HEAD
 		{
 			if ($this->type == 'hidden')
 			{
@@ -678,17 +673,6 @@
 		}
 		else
 		{
-=======
-		{
-			if ($this->type == 'hidden')
-			{
-				return $build_field;
-			}
-			$field_id = 'col_'.$this->name;
-		}
-		else
-		{
->>>>>>> 52089d18
 			$field_id = $tabular_form.'_col_'.$this->basename;
 		}
 
