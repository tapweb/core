<?php
/**
 * Database object creation helper methods.
 *
 * @package    Fuel\Database
 * @author     Kohana Team
 * @copyright  (c) 2009 Kohana Team
 * @license    http://kohanaphp.com/license
 */

namespace Fuel\Core;

class DB
{
	// Query types
	const SELECT =  1;
	const INSERT =  2;
	const UPDATE =  3;
	const DELETE =  4;

	public static $query_count = 0;

	/**
	 * Create a new [Database_Query] of the given type.
	 *
	 *     // Create a new SELECT query
	 *     $query = DB::query('SELECT * FROM users');
	 *
	 *     // Create a new DELETE query
	 *     $query = DB::query('DELETE FROM users WHERE id = 5');
	 *
	 * Specifying the type changes the returned result. When using
	 * `DB::SELECT`, a [Database_Query_Result] will be returned.
	 * `DB::INSERT` queries will return the insert id and number of rows.
	 * For all other queries, the number of affected rows is returned.
	 *
	 * @param   integer  type: DB::SELECT, DB::UPDATE, etc
	 * @param   string   SQL statement
	 * @return  Database_Query
	 */
	public static function query($sql, $type = null)
	{
		return new \Database_Query($sql, $type);
	}

	/*
	 * Returns the last query
	 *
	 * @return	string	the last query
	 */
	public static function last_query($db = null)
	{
		return \Database_Connection::instance($db)->last_query;
	}

	/*
	 * Returns the DB drivers error info
	 *
	 * @return	mixed	the DB drivers error info
	 */
	public static function error_info($db = null)
	{
		return \Database_Connection::instance($db)->error_info();
	}

	/**
	 * Create a new [Database_Query_Builder_Select]. Each argument will be
	 * treated as a column. To generate a `foo AS bar` alias, use an array.
	 *
	 *     // SELECT id, username
	 *     $query = DB::select('id', 'username');
	 *
	 *     // SELECT id AS user_id
	 *     $query = DB::select(array('id', 'user_id'));
	 *
	 * @param   mixed   column name or array($column, $alias) or object
	 * @param   ...
	 * @return  Database_Query_Builder_Select
	 */
	public static function select($columns = NULL)
	{
		return new \Database_Query_Builder_Select(func_get_args());
	}

	/**
	 * Create a new [Database_Query_Builder_Select] from an array of columns.
	 *
	 *     // SELECT id, username
	 *     $query = DB::select_array(array('id', 'username'));
	 *
	 * @param   array   columns to select
	 * @return  Database_Query_Builder_Select
	 */
	public static function select_array(array $columns = NULL)
	{
		return new \Database_Query_Builder_Select($columns);
	}

	/**
	 * Create a new [Database_Query_Builder_Insert].
	 *
	 *     // INSERT INTO users (id, username)
	 *     $query = DB::insert('users', array('id', 'username'));
	 *
	 * @param   string  table to insert into
	 * @param   array   list of column names or array($column, $alias) or object
	 * @return  Database_Query_Builder_Insert
	 */
	public static function insert($table = NULL, array $columns = NULL)
	{
		return new \Database_Query_Builder_Insert($table, $columns);
	}

	/**
	 * Create a new [Database_Query_Builder_Update].
	 *
	 *     // UPDATE users
	 *     $query = DB::update('users');
	 *
	 * @param   string  table to update
	 * @return  Database_Query_Builder_Update
	 */
	public static function update($table = NULL)
	{
		return new \Database_Query_Builder_Update($table);
	}

	/**
	 * Create a new [Database_Query_Builder_Delete].
	 *
	 *     // DELETE FROM users
	 *     $query = DB::delete('users');
	 *
	 * @param   string  table to delete from
	 * @return  Database_Query_Builder_Delete
	 */
	public static function delete($table = NULL)
	{
		return new \Database_Query_Builder_Delete($table);
	}

	/**
	 * Create a new [Database_Expression] which is not escaped. An expression
	 * is the only way to use SQL functions within query builders.
	 *
	 *     $expression = DB::expr('COUNT(users.id)');
	 *
	 * @param   string  expression
	 * @return  Database_Expression
	 */
	public static function expr($string)
	{
		return new \Database_Expression($string);
	}

	/**
	 * Create a new [Database_Expression] containing a quoted identifier. An expression
	 * is the only way to use SQL functions within query builders.
	 *
	 *     $expression = DB::identifier('users.id');	// returns `users`.`id` for MySQL
	 *
	 * @param	string	$string	the string to quote
	 * @param	string	$db		the database connection to use
	 * @return	Database_Expression
	 */
	public static function identifier($string, $db = null)
	{
		return new \Database_Expression(static::quote_identifier($string, $db));
	}

	/**
	 * Quote a value for an SQL query.
	 *
	 * @param	string	$string	the string to quote
	 * @param	string	$db		the database connection to use
	 * @return	string	the quoted value
	 */
	public static function quote($string, $db = null)
	{
		if (is_array($string))
		{
			foreach ($string as $k => $s)
			{
				$string[$k] = static::quote($s, $db);
			}
			return $string;
		}
		return \Database_Connection::instance($db)->quote($string);
	}

	/**
	 * Quotes an identifier so it is ready to use in a query.
	 *
	 * @param	string	$string	the string to quote
	 * @param	string	$db		the database connection to use
	 * @return	string	the quoted identifier
	 */
	public static function quote_identifier($string, $db = null)
	{
		if (is_array($string))
		{
			foreach ($string as $k => $s)
			{
				$string[$k] = static::quote_identifier($s, $db);
			}
			return $string;
		}
		return \Database_Connection::instance($db)->quote_identifier($string);
	}

	/**
	 * Quote a database table name and adds the table prefix if needed.
	 *
	 * @param	string	$string	the string to quote
	 * @param	string	$db		the database connection to use
	 * @return	string	the quoted identifier
	 */
	public static function quote_table($string, $db = null)
	{
		if (is_array($string))
		{
			foreach ($string as $k => $s)
			{
				$string[$k] = static::quote_table($s, $db);
			}
			return $string;
		}
		return \Database_Connection::instance($db)->quote_table($string);
	}

	/**
	 * Escapes a string to be ready for use in a sql query
	 *
	 * @param	string	$string	the string to escape
	 * @param	string	$db		the database connection to use
	 * @return	string	the escaped string
	 */
	public static function escape($string, $db = null)
	{
		return \Database_Connection::instance($db)->escape($string);
	}

	/**
	 * If a table name is given it will return the table name with the configured
	 * prefix.  If not, then just the prefix is returned
	 *
	 * @param   string  $table  the table name to prefix
	 * @param   string  $db     the database connection to use
	 * @return  string  the prefixed table name or the prefix
	 */
	public static function table_prefix($table = null, $db = null)
	{
		return \Database_Connection::instance($db)->table_prefix($table);
	}

	/**
	 * Lists all of the columns in a table. Optionally, a LIKE string can be
	 * used to search for specific fields.
	 *
	 *     // Get all columns from the "users" table
	 *     $columns = DB::list_columns('users');
	 *
	 *     // Get all name-related columns
	 *     $columns = DB::list_columns('users', '%name%');
	 *
	 * @param   string  table to get columns from
	 * @param   string  column to search for
	 * @param   string  the database connection to use
	 * @return  array
	 */
	public static function list_columns($table = null, $like = null, $db = null)
	{
		return \Database_Connection::instance($db)->list_columns($table, $like);
	}

	/**
	 * If a table name is given it will return the table name with the configured
	 * prefix.  If not, then just the prefix is returned
	 *
	 * @param   string  $table  the table name to prefix
	 * @param   string  $db     the database connection to use
	 * @return  string  the prefixed table name or the prefix
	 */
	public static function list_tables($like = null, $db = null)
	{
		return \Database_Connection::instance($db)->list_tables($like);
	}

	/**
	 * Returns a normalized array describing the SQL data type
	 *
	 *     DB::datatype('char');
	 *
	 * @param   string  SQL data type
	 * @param   string  db connection
	 * @return  array
	 */
	public static function datatype($type, $db = null)
	{
		return \Database_Connection::instance($db)->datatype($type);
	}

		/**
	 * Count the number of records in a table.
	 *
	 *     // Get the total number of records in the "users" table
	 *     $count = DB::count_records('users');
	 *
	 * @param   mixed    table name string or array(query, alias)
	 * @param   string  db connection
	 * @return  integer
	 */
	public static function count_records($table, $db = null)
	{
		return \Database_Connection::instance($db)->count_records($table);
	}

	/**
	 * Count the number of records in the last query, without LIMIT or OFFSET applied.
	 *
	 *     // Get the total number of records that match the last query
	 *     $count = $db->count_last_query();
	 *
	 * @param   string  db connection
	 * @return  integer
	 */
	public static function count_last_query($db = null)
	{
		return \Database_Connection::instance($db)->count_last_query();
	}

	/**
	 * Set the connection character set. This is called automatically by [static::connect].
	 *
	 *     DB::set_charset('utf8');
	 *
	 * @throws  Database_Exception
	 * @param   string   character set name
	 * @param   string  db connection
	 * @return  void
	 */
	public static function set_charset($charset, $db = null)
	{
		\Database_Connection::instance($db)->set_charset($charset);
	}

	/**
	 * Checks whether a connection is in transaction.
	 *
	 *     DB::in_transaction();
	 *
	 * @param   string  db connection
	 * @return  bool
	 */
	public static function in_transaction($db = null)
	{
		return \Database_Connection::instance($db)->in_transaction();
	}

	/**
	 * Begins a transaction on instance
	 *
	 *     DB::start_transaction();
	 *
	 * @param   string  db connection
	 * @return  bool
	 */
	public static function start_transaction($db = null)
	{
		return \Database_Connection::instance($db)->start_transaction();
	}

	/**
	 * Commits all pending transactional queries
	 *
	 *     DB::commit_transaction();
	 *
	 * @param   string  db connection
	 * @return  bool
	 */
	public static function commit_transaction($db = null)
	{
		return \Database_Connection::instance($db)->commit_transaction();
	}

	/**
	 * Rollsback pending transactional queries
	 * Rollback to the current level uses SAVEPOINT,
	 * it does not work if current RDBMS does not support them.
	 * In this case system rollsback all queries and closes the transaction
	 *
	 *     DB::rollback_transaction();
	 *
	 * @param   string  $db connection
	 * @param   bool    $rollback_all:
	 *             true  - rollback everything and close transaction;
<<<<<<< HEAD
	 *             false - rollback only current level 
=======
	 *             false - rollback only current level
>>>>>>> 027727b7
	 * @return  bool
	 */
	public static function rollback_transaction($db = null, $rollback_all = true)
	{
		return \Database_Connection::instance($db)->rollback_transaction($rollback_all);
	}

}<|MERGE_RESOLUTION|>--- conflicted
+++ resolved
@@ -394,11 +394,7 @@
 	 * @param   string  $db connection
 	 * @param   bool    $rollback_all:
 	 *             true  - rollback everything and close transaction;
-<<<<<<< HEAD
-	 *             false - rollback only current level 
-=======
 	 *             false - rollback only current level
->>>>>>> 027727b7
 	 * @return  bool
 	 */
 	public static function rollback_transaction($db = null, $rollback_all = true)
