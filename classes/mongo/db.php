--- conflicted
+++ resolved
@@ -32,7 +32,6 @@
 
 class Mongo_Db {
 
-<<<<<<< HEAD
 	/**
 	 * Holds the current Mongo connection object
 	 *
@@ -88,16 +87,6 @@
 	 * @var  int
 	 */
 	protected $offset = 0;
-=======
-	protected	$db;
-	protected	$persist = false;
-
-	protected	$selects = array();
-	public		$wheres = array();	// $wheres is public for sanity reasons - useful for debuggging
-	protected	$sorts = array();
-	protected	$limit = 999999;
-	protected	$offset = 0;
->>>>>>> 069edf4b
 
 	/**
 	 * All the Mongo_Db instances
@@ -136,20 +125,12 @@
 	}
 
 	/**
-<<<<<<< HEAD
-	 *	CONSTRUCTOR
-	 *
+	 *	The class constructor
 	 *	Automatically check if the Mongo PECL extension has been installed/enabled.
 	 *	Generate the connection string and establish a connection to the MongoDB.
-	 */
-=======
-	*	The class constructor
-	*	Automatically check if the Mongo PECL extension has been installed/enabled.
-	*	Generate the connection string and establish a connection to the MongoDB.
-	*
-	*	@param	array	$config		an array of config values
-	*/
->>>>>>> 069edf4b
+	 *
+	 *	@param	array	$config		an array of config values
+	 */
 	public function __construct(array $config = array())
 	{
 		if ( ! class_exists('Mongo'))
@@ -207,19 +188,11 @@
 	}
 
 	/**
-<<<<<<< HEAD
-	 *	Drop_db
-	 *
 	 *	Drop a Mongo database
-	 *	@usage $mongodb->drop_db("foobar");
-	 */
-=======
-	*	Drop a Mongo database
-	*
-	*	@param	string	$database		the database name
-	*	@usage	$mongodb->drop_db("foobar");
-	*/
->>>>>>> 069edf4b
+	 *
+	 *	@param	string	$database		the database name
+	 *	@usage	$mongodb->drop_db("foobar");
+	 */
 	public static function drop_db($database = null)
 	{
 		if (empty($database))
@@ -243,22 +216,13 @@
 	}
 
 	/**
-<<<<<<< HEAD
-	 *	Drop_collection
-	 *
 	 *	Drop a Mongo collection
-	 *	@usage $mongodb->drop_collection('foo', 'bar');
-	 */
-	public static function drop_collection($db = "", $col = "")
-=======
-	*	Drop a Mongo collection
-	*
-	*	@param	string	$db		the database name
-	*	@param	string	$col		the collection name
-	*	@usage	$mongodb->drop_collection('foo', 'bar');
-	*/
+	 *
+	 *	@param	string	$db		the database name
+	 *	@param	string	$col		the collection name
+	 *	@usage	$mongodb->drop_collection('foo', 'bar');
+	 */
 	public static function drop_collection($db = '', $col = '')
->>>>>>> 069edf4b
 	{
 		if (empty($db))
 		{
@@ -285,27 +249,15 @@
 	}
 
 	/**
-<<<<<<< HEAD
-	 *	SELECT FIELDS
-	 *
 	 *	Determine which fields to include OR which to exclude during the query process.
 	 *	Currently, including and excluding at the same time is not available, so the
 	 *	$includes array will take precedence over the $excludes array.  If you want to
 	 *	only choose fields to exclude, leave $includes an empty array().
 	 *
-	 *	@usage $mongodb->select(array('foo', 'bar'))->get('foobar');
-	 */
-=======
-	*	Determine which fields to include OR which to exclude during the query process.
-	*	Currently, including and excluding at the same time is not available, so the
-	*	$includes array will take precedence over the $excludes array.  If you want to
-	*	only choose fields to exclude, leave $includes an empty array().
-	*
-	*	@param	array	$includes	which fields to include
-	*	@param	array	$excludes	which fields to exclude
-	*	@usage	$mongodb->select(array('foo', 'bar'))->get('foobar');
-	*/
->>>>>>> 069edf4b
+	 *	@param	array	$includes	which fields to include
+	 *	@param	array	$excludes	which fields to exclude
+	 *	@usage	$mongodb->select(array('foo', 'bar'))->get('foobar');
+	 */
 	public function select($includes = array(), $excludes = array())
 	{
 	 	if ( ! is_array($includes))
@@ -336,24 +288,13 @@
 	}
 
 	/**
-<<<<<<< HEAD
-	 *	WHERE PARAMETERS
-	 *
 	 *	Get the documents based on these search parameters.  The $wheres array should
 	 *	be an associative array with the field as the key and the value as the search
 	 *	criteria.
 	 *
-	 *	@usage $mongodb->where(array('foo' => 'bar'))->get('foobar');
-	 */
-=======
-	*	Get the documents based on these search parameters.  The $wheres array should
-	*	be an associative array with the field as the key and the value as the search
-	*	criteria.
-	*
-	*	@param	array	$wheres		an associative array with conditions, array(field => value)
-	*	@usage	$mongodb->where(array('foo' => 'bar'))->get('foobar');
-	*/
->>>>>>> 069edf4b
+	 *	@param	array	$wheres		an associative array with conditions, array(field => value)
+	 *	@usage	$mongodb->where(array('foo' => 'bar'))->get('foobar');
+	 */
 	public function where($wheres = array())
 	 {
 	 	foreach ($wheres as $wh => $val)
@@ -364,20 +305,11 @@
 	 }
 
 	/**
-<<<<<<< HEAD
-	 *	OR_WHERE PARAMETERS
-	 *
 	 *	Get the documents where the value of a $field may be something else
 	 *
-	 *	@usage $mongodb->or_where(array( array('foo'=>'bar', 'bar'=>'foo' ))->get('foobar');
-	 */
-=======
-	*	Get the documents where the value of a $field may be something else
-	*
-	*	@param	array	$wheres		an associative array with conditions, array(field => value)
-	*	@usage	$mongodb->or_where(array( array('foo'=>'bar', 'bar'=>'foo' ))->get('foobar');
-	*/
->>>>>>> 069edf4b
+	 *	@param	array	$wheres		an associative array with conditions, array(field => value)
+	 *	@usage	$mongodb->or_where(array( array('foo'=>'bar', 'bar'=>'foo' ))->get('foobar');
+	 */
 	public function or_where($wheres = array())
 	{
 		if (count($wheres) > 0)
@@ -396,23 +328,13 @@
 	}
 
 	/**
-<<<<<<< HEAD
-	 *	WHERE_IN PARAMETERS
-	 *
 	 *	Get the documents where the value of a $field is in a given $in array().
 	 *
-	 *	@usage $mongodb->where_in('foo', array('bar', 'zoo', 'blah'))->get('foobar');
-	 */
-	public function where_in($field = "", $in = array())
-=======
-	*	Get the documents where the value of a $field is in a given $in array().
-	*
-	*	@param	string	$field		the field name
-	*	@param	array	$in			an array of values to compare to
-	*	@usage	$mongodb->where_in('foo', array('bar', 'zoo', 'blah'))->get('foobar');
-	*/
+	 *	@param	string	$field		the field name
+	 *	@param	array	$in			an array of values to compare to
+	 *	@usage	$mongodb->where_in('foo', array('bar', 'zoo', 'blah'))->get('foobar');
+	 */
 	public function where_in($field = '', $in = array())
->>>>>>> 069edf4b
 	{
 		$this->_where_init($field);
 		$this->wheres[$field]['$in'] = $in;
@@ -420,23 +342,13 @@
 	}
 
 	/**
-<<<<<<< HEAD
-	 *	WHERE_IN_ALL PARAMETERS
-	 *
 	 *	Get the documents where the value of a $field is in all of a given $in array().
 	 *
-	 *	@usage $mongodb->where_in('foo', array('bar', 'zoo', 'blah'))->get('foobar');
-	 */
-	public function where_in_all($field = "", $in = array())
-=======
-	*	Get the documents where the value of a $field is in all of a given $in array().
-	*
-	*	@param	string	$field		the field name
-	*	@param	array	$in			an array of values to compare to
-	*	@usage	$mongodb->where_in('foo', array('bar', 'zoo', 'blah'))->get('foobar');
-	*/
+	 *	@param	string	$field		the field name
+	 *	@param	array	$in			an array of values to compare to
+	 *	@usage	$mongodb->where_in('foo', array('bar', 'zoo', 'blah'))->get('foobar');
+	 */
 	public function where_in_all($field = '', $in = array())
->>>>>>> 069edf4b
 	{
 		$this->_where_init($field);
 		$this->wheres[$field]['$all'] = $in;
@@ -444,23 +356,13 @@
 	}
 
 	/**
-<<<<<<< HEAD
-	 *	WHERE_NOT_IN PARAMETERS
-	 *
 	 *	Get the documents where the value of a $field is not in a given $in array().
 	 *
-	 *	@usage $mongodb->where_not_in('foo', array('bar', 'zoo', 'blah'))->get('foobar');
-	 */
-	public function where_not_in($field = "", $in = array())
-=======
-	*	Get the documents where the value of a $field is not in a given $in array().
-	*
-	*	@param	string	$field		the field name
-	*	@param	array	$in			an array of values to compare to
-	*	@usage	$mongodb->where_not_in('foo', array('bar', 'zoo', 'blah'))->get('foobar');
-	*/
+	 *	@param	string	$field		the field name
+	 *	@param	array	$in			an array of values to compare to
+	 *	@usage	$mongodb->where_not_in('foo', array('bar', 'zoo', 'blah'))->get('foobar');
+	 */
 	public function where_not_in($field = '', $in = array())
->>>>>>> 069edf4b
 	{
 		$this->_where_init($field);
 		$this->wheres[$field]['$nin'] = $in;
@@ -468,23 +370,13 @@
 	}
 
 	/**
-<<<<<<< HEAD
-	 *	WHERE GREATER THAN PARAMETERS
-	 *
 	 *	Get the documents where the value of a $field is greater than $x
 	 *
-	 *	@usage $mongodb->where_gt('foo', 20);
-	 */
-	public function where_gt($field = "", $x)
-=======
-	*	Get the documents where the value of a $field is greater than $x
-	*
-	*	@param	string	$field		the field name
-	*	@param	mixed	$x			the value to compare to
-	*	@usage	$mongodb->where_gt('foo', 20);
-	*/
+	 *	@param	string	$field		the field name
+	 *	@param	mixed	$x			the value to compare to
+	 *	@usage	$mongodb->where_gt('foo', 20);
+	 */
 	public function where_gt($field = '', $x)
->>>>>>> 069edf4b
 	{
 		$this->_where_init($field);
 		$this->wheres[$field]['$gt'] = $x;
@@ -492,23 +384,13 @@
 	}
 
 	/**
-<<<<<<< HEAD
-	 *	WHERE GREATER THAN OR EQUAL TO PARAMETERS
-	 *
 	 *	Get the documents where the value of a $field is greater than or equal to $x
 	 *
-	 *	@usage $mongodb->where_gte('foo', 20);
-	 */
-	public function where_gte($field = "", $x)
-=======
-	*	Get the documents where the value of a $field is greater than or equal to $x
-	*
-	*	@param	string	$field		the field name
-	*	@param	mixed	$x			the value to compare to
-	*	@usage	$mongodb->where_gte('foo', 20);
-	*/
+	 *	@param	string	$field		the field name
+	 *	@param	mixed	$x			the value to compare to
+	 *	@usage	$mongodb->where_gte('foo', 20);
+	 */
 	public function where_gte($field = '', $x)
->>>>>>> 069edf4b
 	{
 		$this->_where_init($field);
 		$this->wheres[$field]['$gte'] = $x;
@@ -516,23 +398,13 @@
 	}
 
 	/**
-<<<<<<< HEAD
-	 *	WHERE LESS THAN PARAMETERS
-	 *
 	 *	Get the documents where the value of a $field is less than $x
 	 *
-	 *	@usage $mongodb->where_lt('foo', 20);
-	 */
-	public function where_lt($field = "", $x)
-=======
-	*	Get the documents where the value of a $field is less than $x
-	*
-	*	@param	string	$field		the field name
-	*	@param	mixed	$x			the value to compare to
-	*	@usage	$mongodb->where_lt('foo', 20);
-	*/
+	 *	@param	string	$field		the field name
+	 *	@param	mixed	$x			the value to compare to
+	 *	@usage	$mongodb->where_lt('foo', 20);
+	 */
 	public function where_lt($field = '', $x)
->>>>>>> 069edf4b
 	{
 		$this->_where_init($field);
 		$this->wheres[$field]['$lt'] = $x;
@@ -540,23 +412,13 @@
 	}
 
 	/**
-<<<<<<< HEAD
-	 *	WHERE LESS THAN OR EQUAL TO PARAMETERS
-	 *
 	 *	Get the documents where the value of a $field is less than or equal to $x
 	 *
-	 *	@usage $mongodb->where_lte('foo', 20);
-	 */
-	public function where_lte($field = "", $x)
-=======
-	*	Get the documents where the value of a $field is less than or equal to $x
-	*
-	*	@param	string	$field		the field name
-	*	@param	mixed	$x			the value to compare to
-	*	@usage	$mongodb->where_lte('foo', 20);
-	*/
+	 *	@param	string	$field		the field name
+	 *	@param	mixed	$x			the value to compare to
+	 *	@usage	$mongodb->where_lte('foo', 20);
+	 */
 	public function where_lte($field = '', $x)
->>>>>>> 069edf4b
 	{
 		$this->_where_init($field);
 		$this->wheres[$field]['$lte'] = $x;
@@ -564,24 +426,14 @@
 	}
 
 	/**
-<<<<<<< HEAD
-	 *	WHERE BETWEEN PARAMETERS
-	 *
 	 *	Get the documents where the value of a $field is between $x and $y
 	 *
-	 *	@usage $mongodb->where_between('foo', 20, 30);
-	 */
-	public function where_between($field = "", $x, $y)
-=======
-	*	Get the documents where the value of a $field is between $x and $y
-	*
-	*	@param	string	$field		the field name
-	*	@param	mixed	$x			the value to compare to
-	*	@param	mixed	$y			the high value to compare to
-	*	@usage	$mongodb->where_between('foo', 20, 30);
-	*/
+	 *	@param	string	$field		the field name
+	 *	@param	mixed	$x			the value to compare to
+	 *	@param	mixed	$y			the high value to compare to
+	 *	@usage	$mongodb->where_between('foo', 20, 30);
+	 */
 	public function where_between($field = '', $x, $y)
->>>>>>> 069edf4b
 	{
 		$this->_where_init($field);
 		$this->wheres[$field]['$gte'] = $x;
@@ -590,24 +442,14 @@
 	}
 
 	/**
-<<<<<<< HEAD
-	 *	WHERE BETWEEN AND NOT EQUAL TO PARAMETERS
-	 *
 	 *	Get the documents where the value of a $field is between but not equal to $x and $y
 	 *
-	 *	@usage $mongodb->where_between_ne('foo', 20, 30);
-	 */
-	public function where_between_ne($field = "", $x, $y)
-=======
-	*	Get the documents where the value of a $field is between but not equal to $x and $y
-	*
-	*	@param	string	$field		the field name
-	*	@param	mixed	$x			the low value to compare to
-	*	@param	mixed	$y			the high value to compare to
-	*	@usage	$mongodb->where_between_ne('foo', 20, 30);
-	*/
+	 *	@param	string	$field		the field name
+	 *	@param	mixed	$x			the low value to compare to
+	 *	@param	mixed	$y			the high value to compare to
+	 *	@usage	$mongodb->where_between_ne('foo', 20, 30);
+	 */
 	public function where_between_ne($field = '', $x, $y)
->>>>>>> 069edf4b
 	{
 		$this->_where_init($field);
 		$this->wheres[$field]['$gt'] = $x;
@@ -616,21 +458,12 @@
 	}
 
 	/**
-<<<<<<< HEAD
-	 *	WHERE NOT EQUAL TO PARAMETERS
-	 *
 	 *	Get the documents where the value of a $field is not equal to $x
 	 *
-	 *	@usage $mongodb->where_not_equal('foo', 1)->get('foobar');
-	 */
-=======
-	*	Get the documents where the value of a $field is not equal to $x
-	*
-	*	@param	string	$field		the field name
-	*	@param	mixed	$x			the value to compare to
-	*	@usage	$mongodb->where_not_equal('foo', 1)->get('foobar');
-	*/
->>>>>>> 069edf4b
+	 *	@param	string	$field		the field name
+	 *	@param	mixed	$x			the value to compare to
+	 *	@usage	$mongodb->where_not_equal('foo', 1)->get('foobar');
+	 */
 	public function where_ne($field = '', $x)
 	{
 		$this->_where_init($field);
@@ -639,21 +472,12 @@
 	}
 
 	/**
-<<<<<<< HEAD
-	 *	WHERE NOT EQUAL TO PARAMETERS
-	 *
 	 *	Get the documents nearest to an array of coordinates (your collection must have a geospatial index)
 	 *
-	 *	@usage $mongodb->where_near('foo', array('50','50'))->get('foobar');
-	 */
-=======
-	*	Get the documents nearest to an array of coordinates (your collection must have a geospatial index)
-	*
-	*	@param	string	$field		the field name
-	*	@param	array	$co			array of 2 coordinates
-	*	@usage	$mongodb->where_near('foo', array('50','50'))->get('foobar');
-	*/
->>>>>>> 069edf4b
+	 *	@param	string	$field		the field name
+	 *	@param	array	$co			array of 2 coordinates
+	 *	@usage	$mongodb->where_near('foo', array('50','50'))->get('foobar');
+	 */
 	public function where_near($field = '', $co = array())
 	{
 		$this->__where_init($field);
@@ -662,8 +486,9 @@
 	}
 
 	/**
-<<<<<<< HEAD
+	 *	--------------------------------------------------------------------------------
 	 *	LIKE PARAMETERS
+	 *	--------------------------------------------------------------------------------
 	 *
 	 *	Get the documents where the (string) value of a $field is like a value. The defaults
 	 *	allow for a case-insensitive search.
@@ -687,40 +512,9 @@
 	 *	to the search value, representing only searching for a value at the end of
 	 *	a line.
 	 *
-	 *	@usage $mongodb->like('foo', 'bar', 'im', FALSE, TRUE);
-	 */
-	public function like($field = "", $value = "", $flags = "i", $enable_start_wildcard = TRUE, $enable_end_wildcard = TRUE)
-=======
-	*	--------------------------------------------------------------------------------
-	*	LIKE PARAMETERS
-	*	--------------------------------------------------------------------------------
-	*
-	*	Get the documents where the (string) value of a $field is like a value. The defaults
-	*	allow for a case-insensitive search.
-	*
-	*	@param $flags
-	*	Allows for the typical regular expression flags:
-	*		i = case insensitive
-	*		m = multiline
-	*		x = can contain comments
-	*		l = locale
-	*		s = dotall, "." matches everything, including newlines
-	*		u = match unicode
-	*
-	*	@param $enable_start_wildcard
-	*	If set to anything other than TRUE, a starting line character "^" will be prepended
-	*	to the search value, representing only searching for a value at the start of
-	*	a new line.
-	*
-	*	@param $enable_end_wildcard
-	*	If set to anything other than TRUE, an ending line character "$" will be appended
-	*	to the search value, representing only searching for a value at the end of
-	*	a line.
-	*
-	*	@usage	$mongodb->like('foo', 'bar', 'im', false, TRUE);
-	*/
+	 *	@usage	$mongodb->like('foo', 'bar', 'im', false, TRUE);
+	 */
 	public function like($field = '', $value = '', $flags = 'i', $enable_start_wildcard = TRUE, $enable_end_wildcard = TRUE)
->>>>>>> 069edf4b
 	 {
 	 	$field = (string) trim($field);
 	 	$this->where_init($field);
@@ -743,24 +537,13 @@
 	 }
 
 	/**
-<<<<<<< HEAD
-	 *	ORDER BY PARAMETERS
-	 *
 	 *	Sort the documents based on the parameters passed. To set values to descending order,
-	 *	you must pass values of either -1, FALSE, 'desc', or 'DESC', else they will be
+	 *	you must pass values of either -1, false, 'desc', or 'DESC', else they will be
 	 *	set to 1 (ASC).
 	 *
-	 *	@usage $mongodb->where_between('foo', 20, 30);
-	 */
-=======
-	*	Sort the documents based on the parameters passed. To set values to descending order,
-	*	you must pass values of either -1, false, 'desc', or 'DESC', else they will be
-	*	set to 1 (ASC).
-	*
-	*	@param	array	$fields		an associative array, array(field => direction)
-	*	@usage	$mongodb->where_between('foo', 20, 30);
-	*/
->>>>>>> 069edf4b
+	 *	@param	array	$fields		an associative array, array(field => direction)
+	 *	@usage	$mongodb->where_between('foo', 20, 30);
+	 */
 	public function order_by($fields = array())
 	{
 		foreach ($fields as $col => $val)
@@ -778,20 +561,11 @@
 	}
 
 	/**
-<<<<<<< HEAD
-	 *	LIMIT DOCUMENTS
-	 *
 	 *	Limit the result set to $x number of documents
 	 *
-	 *	@usage $mongodb->limit($x);
-	 */
-=======
-	*	Limit the result set to $x number of documents
-	*
-	*	@param	number	$x			the max amount of documents to fetch
-	*	@usage	$mongodb->limit($x);
-	*/
->>>>>>> 069edf4b
+	 *	@param	number	$x			the max amount of documents to fetch
+	 *	@usage	$mongodb->limit($x);
+	 */
 	public function limit($x = 99999)
 	{
 		if ($x !== null and is_numeric($x) and $x >= 1)
@@ -802,24 +576,15 @@
 	}
 
 	/**
-<<<<<<< HEAD
+	 *	--------------------------------------------------------------------------------
 	 *	OFFSET DOCUMENTS
+	 *	--------------------------------------------------------------------------------
 	 *
 	 *	Offset the result set to skip $x number of documents
 	 *
-	 *	@usage $mongodb->offset($x);
-	 */
-=======
-	*	--------------------------------------------------------------------------------
-	*	OFFSET DOCUMENTS
-	*	--------------------------------------------------------------------------------
-	*
-	*	Offset the result set to skip $x number of documents
-	*
-	*	@param	number	$x			the number of documents to skip
-	*	@usage	$mongodb->offset($x);
-	*/
->>>>>>> 069edf4b
+	 *	@param	number	$x			the number of documents to skip
+	 *	@usage	$mongodb->offset($x);
+	 */
 	public function offset($x = 0)
 	{
 		if ($x !== null and is_numeric($x) and $x >= 1)
@@ -830,43 +595,24 @@
 	}
 
 	/**
-<<<<<<< HEAD
-	 *	GET_WHERE
-	 *
 	 *	Get the documents based upon the passed parameters
 	 *
-	 *	@usage $mongodb->get_where('foo', array('bar' => 'something'));
-	 */
-	public function get_where($collection = "", $where = array(), $limit = 99999)
-=======
-	*	Get the documents based upon the passed parameters
-	*
-	*	@param	string	$collection		the collection name
-	*	@param	array	$where			an array of conditions, array(field => value)
-	*	@param	number	$limit			the max amount of documents to fetch
-	*	@usage	$mongodb->get_where('foo', array('bar' => 'something'));
-	*/
+	 *	@param	string	$collection		the collection name
+	 *	@param	array	$where			an array of conditions, array(field => value)
+	 *	@param	number	$limit			the max amount of documents to fetch
+	 *	@usage	$mongodb->get_where('foo', array('bar' => 'something'));
+	 */
 	public function get_where($collection = '', $where = array(), $limit = 99999)
->>>>>>> 069edf4b
 	{
 		return ($this->where($where)->limit($limit)->get($collection));
 	}
 
 	/**
-<<<<<<< HEAD
-	 *	GET
-	 *
 	 *	Get the documents based upon the passed parameters
 	 *
-	 *	@usage $mongodb->get('foo', array('bar' => 'something'));
-	 */
-=======
-	*	Get the documents based upon the passed parameters
-	*
-	*	@param	string	$collection		the collection name
-	*	@usage	$mongodb->get('foo', array('bar' => 'something'));
-	*/
->>>>>>> 069edf4b
+	 *	@param	string	$collection		the collection name
+	 *	@usage	$mongodb->get('foo', array('bar' => 'something'));
+	 */
 	 public function get($collection = "")
 	 {
 		if (empty($collection))
@@ -892,20 +638,11 @@
 	}
 
 	/**
-<<<<<<< HEAD
-	 *	COUNT
-	 *
 	 *	Count the documents based upon the passed parameters
 	 *
-	 *	@usage $mongodb->get('foo');
-	 */
-=======
-	*	Count the documents based upon the passed parameters
-	*
-	*	@param	string	$collection		the collection name
-	*	@usage	$mongodb->get('foo');
-	*/
->>>>>>> 069edf4b
+	 *	@param	string	$collection		the collection name
+	 *	@usage	$mongodb->get('foo');
+	 */
 
 	public function count($collection = '') {
 		if (empty($collection))
@@ -919,27 +656,17 @@
 	}
 
 	/**
-<<<<<<< HEAD
+	 *	--------------------------------------------------------------------------------
 	 *	INSERT
+	 *	--------------------------------------------------------------------------------
 	 *
 	 *	Insert a new document into the passed collection
 	 *
-	 *	@usage $mongodb->insert('foo', $data = array());
-	 */
-	public function insert($collection = "", $insert = array())
-=======
-	*	--------------------------------------------------------------------------------
-	*	INSERT
-	*	--------------------------------------------------------------------------------
-	*
-	*	Insert a new document into the passed collection
-	*
-	*	@param	string	$collection		the collection name
-	*	@param	array	$insert			an array of values to insert, array(field => value)
-	*	@usage	$mongodb->insert('foo', $data = array());
-	*/
+	 *	@param	string	$collection		the collection name
+	 *	@param	array	$insert			an array of values to insert, array(field => value)
+	 *	@usage	$mongodb->insert('foo', $data = array());
+	 */
 	public function insert($collection = '', $insert = array())
->>>>>>> 069edf4b
 	{
 		if (empty($collection))
 		{
@@ -970,24 +697,14 @@
 	}
 
 	/**
-<<<<<<< HEAD
-	 *	UPDATE
-	 *
 	 *	Updates a single document
 	 *
-	 *	@usage $mongodb->update('foo', $data = array());
-	 */
-	public function update($collection = "", $data = array(), $options = array())
-=======
-	*	Updates a single document
-	*
-	*	@param	string	$collection		the collection name
-	*	@param	array	$data			an associative array of values, array(field => value)
-	*	@param	array	$options		an associative array of options
-	*	@usage	$mongodb->update('foo', $data = array());
-	*/
+	 *	@param	string	$collection		the collection name
+	 *	@param	array	$data			an associative array of values, array(field => value)
+	 *	@param	array	$options		an associative array of options
+	 *	@usage	$mongodb->update('foo', $data = array());
+	 */
 	public function update($collection = '', $data = array(), $options = array())
->>>>>>> 069edf4b
 	{
 		if (empty($collection))
 		{
@@ -1014,21 +731,12 @@
 	}
 
 	/**
-<<<<<<< HEAD
-	 *	UPDATE_ALL
-	 *
 	 *	Updates a collection of documents
 	 *
-	 *	@usage $mongodb->update_all('foo', $data = array());
-	 */
-=======
-	*	Updates a collection of documents
-	*
-	*	@param	string	$collection		the collection name
-	*	@param	array	$data			an associative array of values, array(field => value)
-	*	@usage	$mongodb->update_all('foo', $data = array());
-	*/
->>>>>>> 069edf4b
+	 *	@param	string	$collection		the collection name
+	 *	@param	array	$data			an associative array of values, array(field => value)
+	 *	@usage	$mongodb->update_all('foo', $data = array());
+	 */
 	public function update_all($collection = "", $data = array())
 	{
 		if (empty($collection))
@@ -1054,22 +762,12 @@
 	}
 
 	/**
-<<<<<<< HEAD
-	 *	DELETE
-	 *
-	 *	delete document from the passed collection based upon certain criteria
-	 *
-	 *	@usage $mongodb->delete('foo', $data = array());
-	 */
-	public function delete($collection = "")
-=======
-	*	Delete a document from the passed collection based upon certain criteria
-	*
-	*	@param	string	$collection		the collection name
-	*	@usage	$mongodb->delete('foo');
-	*/
+	 *	Delete a document from the passed collection based upon certain criteria
+	 *
+	 *	@param	string	$collection		the collection name
+	 *	@usage	$mongodb->delete('foo');
+	 */
 	public function delete($collection = '')
->>>>>>> 069edf4b
 	{
 		if (empty($collection))
 		{
@@ -1090,22 +788,12 @@
 	}
 
 	/**
-<<<<<<< HEAD
-	 *	DELETE_ALL
-	 *
-	 *	Delete all documents from the passed collection based upon certain criteria
-	 *
-	 *	@usage $mongodb->delete_all('foo', $data = array());
-	 */
-	 public function delete_all($collection = "")
-=======
-	*	Delete all documents from the passed collection based upon certain criteria.
-	*
-	*	@param	string	$collection		the collection name
-	*	@usage	$mongodb->delete_all('foo');
-	*/
+	 *	Delete all documents from the passed collection based upon certain criteria.
+	 *
+	 *	@param	string	$collection		the collection name
+	 *	@usage	$mongodb->delete_all('foo');
+	 */
 	 public function delete_all($collection = '')
->>>>>>> 069edf4b
 	 {
 		if (empty($collection))
 		{
@@ -1126,22 +814,12 @@
 	}
 
 	/**
-<<<<<<< HEAD
-	 *	COMMAND
-	 *
 	 *	Runs a MongoDB command (such as GeoNear). See the MongoDB documentation for more usage scenarios:
 	 *	http://dochub.mongodb.org/core/commands
 	 *
-	 *	@usage $mongodb->command(array('geoNear'=>'buildings', 'near'=>array(53.228482, -0.547847), 'num' => 10, 'nearSphere'=>TRUE));
-	 */
-=======
-	*	Runs a MongoDB command (such as GeoNear). See the MongoDB documentation for more usage scenarios:
-	*	http://dochub.mongodb.org/core/commands
-	*
-	*	@param	array	$query	a query array
-	*	@usage	$mongodb->command(array('geoNear'=>'buildings', 'near'=>array(53.228482, -0.547847), 'num' => 10, 'nearSphere'=>TRUE));
-	*/
->>>>>>> 069edf4b
+	 *	@param	array	$query	a query array
+	 *	@usage	$mongodb->command(array('geoNear'=>'buildings', 'near'=>array(53.228482, -0.547847), 'num' => 10, 'nearSphere'=>TRUE));
+	 */
 	public function command($query = array())
 	{
 		try
@@ -1157,28 +835,16 @@
 	}
 
 	/**
-<<<<<<< HEAD
-	 *	ADD_INDEX
-	 *
 	 *	Ensure an index of the keys in a collection with optional parameters. To set values to descending order,
-	 *	you must pass values of either -1, FALSE, 'desc', or 'DESC', else they will be
+	 *	you must pass values of either -1, false, 'desc', or 'DESC', else they will be
 	 *	set to 1 (ASC).
 	 *
-	 *	@usage $mongodb->add_index($collection, array('first_name' => 'ASC', 'last_name' => -1), array('unique' => TRUE));
-	 */
-	public function add_index($collection = "", $keys = array(), $options = array())
-=======
-	*	Ensure an index of the keys in a collection with optional parameters. To set values to descending order,
-	*	you must pass values of either -1, false, 'desc', or 'DESC', else they will be
-	*	set to 1 (ASC).
-	*
-	*	@param	string	$collection		the collection name
-	*	@param	array	$keys			an associative array of keys, array(field => direction)
-	*	@param	array	$options		an associative array of options
-	*	@usage	$mongodb->add_index($collection, array('first_name' => 'ASC', 'last_name' => -1), array('unique' => TRUE));
-	*/
+	 *	@param	string	$collection		the collection name
+	 *	@param	array	$keys			an associative array of keys, array(field => direction)
+	 *	@param	array	$options		an associative array of options
+	 *	@usage	$mongodb->add_index($collection, array('first_name' => 'ASC', 'last_name' => -1), array('unique' => TRUE));
+	 */
 	public function add_index($collection = '', $keys = array(), $options = array())
->>>>>>> 069edf4b
 	{
 		if (empty($collection))
 		{
@@ -1214,27 +880,15 @@
 	}
 
 	/**
-<<<<<<< HEAD
-	 *	REMOVE_INDEX
-	 *
 	 *	Remove an index of the keys in a collection. To set values to descending order,
-	 *	you must pass values of either -1, FALSE, 'desc', or 'DESC', else they will be
+	 *	you must pass values of either -1, false, 'desc', or 'DESC', else they will be
 	 *	set to 1 (ASC).
 	 *
-	 *	@usage $mongodb->remove_index($collection, array('first_name' => 'ASC', 'last_name' => -1));
-	 */
-	public function remove_index($collection = "", $keys = array())
-=======
-	*	Remove an index of the keys in a collection. To set values to descending order,
-	*	you must pass values of either -1, false, 'desc', or 'DESC', else they will be
-	*	set to 1 (ASC).
-	*
-	*	@param	string	$collection		the collection name
-	*	@param	array	$keys			an associative array of keys, array(field => direction)
-	*	@usage	$mongodb->remove_index($collection, array('first_name' => 'ASC', 'last_name' => -1));
-	*/
+	 *	@param	string	$collection		the collection name
+	 *	@param	array	$keys			an associative array of keys, array(field => direction)
+	 *	@usage	$mongodb->remove_index($collection, array('first_name' => 'ASC', 'last_name' => -1));
+	 */
 	public function remove_index($collection = '', $keys = array())
->>>>>>> 069edf4b
 	{
 		if (empty($collection))
 		{
@@ -1258,22 +912,12 @@
 	}
 
 	/**
-<<<<<<< HEAD
-	 *	REMOVE_ALL_INDEXES
-	 *
 	 *	Remove all indexes from a collection.
 	 *
-	 *	@usage $mongodb->remove_all_index($collection);
-	 */
-	public function remove_all_indexes($collection = "")
-=======
-	*	Remove all indexes from a collection.
-	*
-	*	@param	string	$collection		the collection name
-	*	@usage	$mongodb->remove_all_index($collection);
-	*/
+	 *	@param	string	$collection		the collection name
+	 *	@usage	$mongodb->remove_all_index($collection);
+	 */
 	public function remove_all_indexes($collection = '')
->>>>>>> 069edf4b
 	{
 		if (empty($collection))
 		{
@@ -1285,22 +929,12 @@
 	}
 
 	/**
-<<<<<<< HEAD
-	 *	LIST_INDEXES
-	 *
 	 *	Lists all indexes in a collection.
 	 *
-	 *	@usage $mongodb->list_indexes($collection);
-	 */
-	public function list_indexes($collection = "")
-=======
-	*	Lists all indexes in a collection.
-	*
-	*	@param	string	$collection		the collection name
-	*	@usage	$mongodb->list_indexes($collection);
-	*/
+	 *	@param	string	$collection		the collection name
+	 *	@usage	$mongodb->list_indexes($collection);
+	 */
 	public function list_indexes($collection = '')
->>>>>>> 069edf4b
 	{
 		if (empty($collection))
 		{
@@ -1312,16 +946,8 @@
 
 
 	/**
-<<<<<<< HEAD
-	 *	_clear
-	 *
 	 *	Resets the class variables to default settings
 	 */
-=======
-
-	*	Resets the class variables to default settings
-	*/
->>>>>>> 069edf4b
 	protected function _clear()
 	{
 		$this->selects	= array();
@@ -1332,17 +958,10 @@
 	}
 
 	/**
-<<<<<<< HEAD
-	 *	WHERE INITIALIZER
-	 *
 	 *	Prepares parameters for insertion in $wheres array().
-	 */
-=======
-	*	Prepares parameters for insertion in $wheres array().
-	*
-	*	@param	string	$param		the field name
-	*/
->>>>>>> 069edf4b
+	 *
+	 *	@param	string	$param		the field name
+	 */
 	protected function _where_init($param)
 	{
 		if ( ! isset($this->wheres[$param]))
