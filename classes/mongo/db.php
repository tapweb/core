--- conflicted
+++ resolved
@@ -6,11 +6,7 @@
  * @version    1.7
  * @author     Fuel Development Team
  * @license    MIT License
-<<<<<<< HEAD
- * @copyright  2010 - 2014 Fuel Development Team
-=======
  * @copyright  2010 - 2015 Fuel Development Team
->>>>>>> 027727b7
  * @link       http://fuelphp.com
  */
 
@@ -1148,11 +1144,7 @@
 	/**
 	 *	Returns all collection objects
 	 *
-<<<<<<< HEAD
-	 *	@param	bool	$system_collections  wether or not to include system collections
-=======
 	 *	@param	bool	$system_collections  whether or not to include system collections
->>>>>>> 027727b7
 	 *	@usage	$collections = $mongodb->list_collections();
 	 */
 	public function list_collections($system_collections = false)
