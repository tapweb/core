--- conflicted
+++ resolved
@@ -3,11 +3,7 @@
  * Fuel is a fast, lightweight, community driven PHP 5.4+ framework.
  *
  * @package    Fuel
-<<<<<<< HEAD
  * @version    1.8.1
-=======
- * @version    1.9-dev
->>>>>>> 52089d18
  * @author     Fuel Development Team
  * @license    MIT License
  * @copyright  2010 - 2018 Fuel Development Team
