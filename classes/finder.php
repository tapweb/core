<?php
/**
 * Part of the Fuel framework.
 *
 * @package    Fuel
 * @version    1.7
 * @author     Fuel Development Team
 * @license    MIT License
<<<<<<< HEAD
 * @copyright  2010 - 2014 Fuel Development Team
=======
 * @copyright  2010 - 2015 Fuel Development Team
>>>>>>> 027727b7
 * @link       http://fuelphp.com
 */

namespace Fuel\Core;

/**
 * The Finder class allows for searching through a search path for a given
 * file, as well as loading a given file.
 *
 * @package     Fuel
 * @subpackage  Core
 */
class Finder
{
	/**
	 * @var  Finder  $instance  Singleton master instance
	 */
	protected static $instance = null;

	public static function _init()
	{
		\Config::load('file', true);

		// make sure the configured chmod values are octal
		$chmod = \Config::get('file.chmod.folders', 0777);
		is_string($chmod) and \Config::set('file.chmod.folders', octdec($chmod));
		$chmod = \Config::get('file.chmod.files', 0666);
		is_string($chmod) and \Config::set('file.chmod.files', octdec($chmod));
	}
	/**
	 * An alias for Finder::instance()->locate();
	 *
	 * @param   string  $dir       Directory to look in
	 * @param   string  $file      File to find
	 * @param   string  $ext       File extension
	 * @param   bool    $multiple  Whether to find multiple files
	 * @param   bool    $cache     Whether to cache this path or not
	 * @return  mixed  Path, or paths, or false
	 */
	public static function search($dir, $file, $ext = '.php', $multiple = false, $cache = true)
	{
		return static::instance()->locate($dir, $file, $ext, $multiple, $cache);
	}

	/**
	 * Gets a singleton instance of Finder
	 *
	 * @return  Finder
	 */
	public static function instance()
	{
		if ( ! static::$instance)
		{
			static::$instance = static::forge(array(APPPATH, COREPATH));
		}

		return static::$instance;
	}

	/**
	 * Forges new Finders.
	 *
	 * @param   array  $paths  The paths to initialize with
	 * @return  Finder
	 */
	public static function forge($paths = array())
	{
		return new static($paths);
	}

	/**
	 * @var  array  $paths  Holds all of the search paths
	 */
	protected $paths = array();

	/**
	 * @var  array  $flash_paths  Search paths that only last for one lookup
	 */
	protected $flash_paths = array();

	/**
	 * @var  int  $cache_lifetime the amount of time to cache in seconds
	 */
	protected $cache_lifetime = null;

	/**
	 * @var  string  $cache_dir path to the cache file location
	 */
	protected $cache_dir = null;

	/**
	 * @var  array  $cached_paths  Cached lookup paths
	 */
	protected $cached_paths = array();

	/**
	 * @var  bool  $cache_valid  Whether the path cache is valid or not
	 */
	protected $cache_valid = true;

	/**
	 * Takes in an array of paths, preps them and gets the party started.
	 *
	 * @param  array  $paths  The paths to initialize with
	 */
	public function __construct($paths = array())
	{
		$this->add_path($paths);
	}

	/**
	 * Adds a path (or paths) to the search path at a given position.
	 *
	 * Possible positions:
	 *   (null):  Append to the end of the search path
	 *   (-1):    Prepend to the start of the search path
	 *   (index): The path will get inserted AFTER the given index
	 *
	 * @param   string|array  $path  The path to add
	 * @param   int     $pos   The position to add the path
	 * @return  $this
	 * @throws  OutOfBoundsException
	 */
	public function add_path($paths, $pos = null)
	{
		if ( ! is_array($paths))
		{
			$paths = array($paths);
		}

		foreach ($paths as $path)
		{
			if ($pos === null)
			{
				$this->paths[] = $this->prep_path($path);
			}
			elseif ($pos === -1)
			{
				array_unshift($this->paths, $this->prep_path($path));
			}
			else
			{
				if ($pos > count($this->paths))
				{
					throw new \OutOfBoundsException(sprintf('Position "%s" is out of range.', $pos));
				}
				array_splice($this->paths, $pos, 0, $this->prep_path($path));
			}
		}

		return $this;
	}

	/**
	 * Removes a path from the search path.
	 *
	 * @param   string  $path  Path to remove
	 * @return  $this
	 */
	public function remove_path($path)
	{
		foreach ($this->paths as $i => $p)
		{
			if ($p === $path)
			{
				unset($this->paths[$i]);
				break;
			}
		}

		return $this;
	}

	/**
	 * Adds multiple flash paths.
	 *
	 * @param   array  $paths  The paths to add
	 * @return  $this
	 */
	public function flash($paths)
	{
		if ( ! is_array($paths))
		{
			$paths = array($paths);
		}

		foreach ($paths as $path)
		{
			$this->flash_paths[] = $this->prep_path($path);
		}

		return $this;
	}

	/**
	 * Clears the flash paths.
	 *
	 * @return  $this
	 */
	public function clear_flash()
	{
		$this->flash_paths = array();

		return $this;
	}

	/**
	 * Returns the current search paths...including flash paths.
	 *
	 * @return  array  Search paths
	 */
	public function paths()
	{
		return array_merge($this->flash_paths, $this->paths);
	}

	/**
	 * Prepares a path for usage.  It ensures that the path has a trailing
	 * Directory Separator.
	 *
	 * @param   string  $path  The path to prepare
	 * @return  string
	 */
	public function prep_path($path)
	{
		$path = str_replace(array('/', '\\'), DS, $path);
		return rtrim($path, DS).DS;
	}

	/**
	 * Prepares an array of paths.
	 *
	 * @param   array  $paths  The paths to prepare
	 * @return  array
	 */
	public function prep_paths(array $paths)
	{
		foreach ($paths as &$path)
		{
			$path = $this->prep_path($path);
		}
		return $paths;
	}

	/**
	 * Gets a list of all the files in a given directory inside all of the
	 * loaded search paths (e.g. the cascading file system).  This is useful
	 * for things like finding all the config files in all the search paths.
	 *
	 * @param   string  The directory to look in
	 * @param   string  The file filter
	 * @return  array   the array of files
	 */
	public function list_files($directory = null, $filter = '*.php')
	{
		$paths = $this->paths;

		// get extra information of the active request
		if (class_exists('Request', false) and ($uri = \Uri::string()) !== null)
		{
			$paths = array_merge(\Request::active()->get_paths(), $paths);
		}

		// Merge in the flash paths then reset the flash paths
		$paths = array_merge($this->flash_paths, $paths);
		$this->clear_flash();

		$found = array();
		foreach ($paths as $path)
		{
			$files = new \GlobIterator(rtrim($path.$directory, DS).DS.$filter);
			foreach($files as $file)
			{
				$found[] = $file->getPathname();
			}
		}

		return $found;
	}

	/**
	 * Locates a given file in the search paths.
	 *
	 * @param   string  $dir       Directory to look in
	 * @param   string  $file      File to find
	 * @param   string  $ext       File extension
	 * @param   bool    $multiple  Whether to find multiple files
	 * @param   bool    $cache     Whether to cache this path or not
	 * @return  mixed  Path, or paths, or false
	 */
	public function locate($dir, $file, $ext = '.php', $multiple = false, $cache = true)
	{
		$found = $multiple ? array() : false;

		// absolute path requested?
		if ($file[0] === '/' or substr($file, 1, 2) === ':\\')
		{
			// if the base file does not exist, stick the extension to the back of it
			if ( ! is_file($file))
			{
				$file .= $ext;
			}
			if ( ! is_file($file))
			{
				// at this point, found would be either empty array or false
				return $found;
			}
			return $multiple ? array($file) : $file;
		}

		// determine the cache prefix
		if ($multiple)
		{
			// make sure cache is not used if the loaded package and module list is changed
			$cachekey = '';
			class_exists('Module', false) and $cachekey .= implode('|', \Module::loaded());
			$cachekey .= '|';
			class_exists('Package', false) and $cachekey .= implode('|', \Package::loaded());
			$cache_id = md5($cachekey).'.';
		}
		else
		{
			$cache_id = 'S.';
		}

		$paths = array();

		// If a filename contains a :: then it is trying to be found in a namespace.
		// This is sometimes used to load a view from a non-loaded module.
		if ($pos = strripos($file, '::'))
		{
			// get the namespace path
			if ($path = \Autoloader::namespace_path('\\'.ucfirst(substr($file, 0, $pos))))
			{
				$cache_id .= substr($file, 0, $pos);

				// and strip the classes directory as we need the module root
				$paths = array(substr($path, 0, -8));

				// strip the namespace from the filename
				$file = substr($file, $pos + 2);
			}
		}
		else
		{
			$paths = $this->paths;

			// get extra information of the active request
			if (class_exists('Request', false) and ($request = \Request::active()))
			{
				$request->module and $cache_id .= $request->module;
				$paths = array_merge($request->get_paths(), $paths);
			}
		}

		// Merge in the flash paths then reset the flash paths
		$paths = array_merge($this->flash_paths, $paths);
		$this->clear_flash();

		$file = $this->prep_path($dir).$file.$ext;
		$cache_id .= $file;

		if ($cache and $cached_path = $this->from_cache($cache_id))
		{
			return $cached_path;
		}

		foreach ($paths as $dir)
		{
			$file_path = $dir.$file;

			if (is_file($file_path))
			{
				if ( ! $multiple)
				{
					$found = $file_path;
					break;
				}

				$found[] = $file_path;
			}
		}

		if ( ! empty($found) and $cache)
		{
			$this->add_to_cache($cache_id, $found);
		}

		return $found;
	}

	/**
	 * Reads in the cached paths with the given cache id.
	 *
	 * @param   string  $cache_id  Cache id to read
	 * @return  void
	 */
	public function read_cache($cache_id)
	{
		// make sure we have all config data
		empty($this->cache_dir) and $this->cache_dir = \Config::get('cache_dir', APPPATH.'cache/');
		empty($this->cache_lifetime) and $this->cache_lifetime = \Config::get('cache_lifetime', 3600);

		if ($cached = $this->cache($cache_id))
		{
			$this->cached_paths = $cached;
		}
	}

	/**
	 * Writes out the cached paths if they need to be.
	 *
	 * @param   string  $cache_id  Cache id to read
	 * @return  void
	 */
	public function write_cache($cache_id)
	{
		$this->cache_valid or $this->cache($cache_id, $this->cached_paths);
	}

	/**
	 * Loads in the given cache_id from the cache if it exists.
	 *
	 * @param   string  $cache_id  Cache id to load
	 * @return  string|bool  Path or false if not found
	 */
	protected function from_cache($cache_id)
	{
		$cache_id = md5($cache_id);
		if (array_key_exists($cache_id, $this->cached_paths))
		{
			return $this->cached_paths[$cache_id];
		}

		return false;
	}

	/**
	 * Loads in the given cache_id from the cache if it exists.
	 *
	 * @param   string  $cache_id  Cache id to load
	 * @return  string|bool  Path or false if not found
	 */
	protected function add_to_cache($cache_id, $path)
	{
		$cache_id = md5($cache_id);
		$this->cached_paths[$cache_id] = $path;
		$this->cache_valid = false;
	}

	/**
	 * This method does basic filesystem caching.  It is used for things like path caching.
	 *
	 * This method is from KohanaPHP's Kohana class.
	 *
	 * @param  string  the cache name
	 * @param  array   the data to cache (if non given it returns)
	 * @param  int     the number of seconds for the cache too live
	 */
	protected function cache($name, $data = null, $lifetime = null)
	{
		// Cache file is a hash of the name
		$file = $name.'.pathcache';

		// Cache directories are split by keys to prevent filesystem overload
		$dir = rtrim($this->cache_dir, DS).DS;

		if ($lifetime === NULL)
		{
			// Use the default lifetime
			$lifetime = $this->cache_lifetime;
		}

		if ($data === null)
		{
			if (is_file($dir.$file))
			{
				if ((time() - filemtime($dir.$file)) < $lifetime)
				{
					// Return the cache
					try
					{
						return unserialize(file_get_contents($dir.$file));
					}
					catch (\Exception $e)
					{
						// Cache exists but could not be read, ignore it
					}
				}
				else
				{
					try
					{
						// Cache has expired
						unlink($dir.$file);
					}
					catch (Exception $e)
					{
						// Cache has mostly likely already been deleted,
						// let return happen normally.
					}
				}
			}

			// Cache not found
			return null;
		}

		if ( ! is_dir($dir))
		{
			// Create the cache directory
			mkdir($dir, \Config::get('file.chmod.folders', 0777), true);

			// Set permissions (must be manually set to fix umask issues)
			chmod($dir, \Config::get('file.chmod.folders', 0777));
		}

		// Force the data to be a string
		$data = serialize($data);

		try
		{
			// Write the cache, and set permissions
			if ($result = (bool) file_put_contents($dir.$file, $data, LOCK_EX))
			{
				try
				{
					chmod($dir.$file, \Config::get('file.chmod.files', 0666));
				}
				catch (\PhpErrorException $e)
				{
					// if we get something else then a chmod error, bail out
<<<<<<< HEAD
					if (substr($e->getMessage(),0,8) !== 'chmod():')
=======
					if (substr($e->getMessage(), 0, 8) !== 'chmod():')
>>>>>>> 027727b7
					{
						throw new $e;
					}
				}
			}

			return $result;
		}
		catch (\Exception $e)
		{
			// Failed to write cache
			return false;
		}
	}

}<|MERGE_RESOLUTION|>--- conflicted
+++ resolved
@@ -6,11 +6,7 @@
  * @version    1.7
  * @author     Fuel Development Team
  * @license    MIT License
-<<<<<<< HEAD
- * @copyright  2010 - 2014 Fuel Development Team
-=======
  * @copyright  2010 - 2015 Fuel Development Team
->>>>>>> 027727b7
  * @link       http://fuelphp.com
  */
 
@@ -543,11 +539,7 @@
 				catch (\PhpErrorException $e)
 				{
 					// if we get something else then a chmod error, bail out
-<<<<<<< HEAD
-					if (substr($e->getMessage(),0,8) !== 'chmod():')
-=======
 					if (substr($e->getMessage(), 0, 8) !== 'chmod():')
->>>>>>> 027727b7
 					{
 						throw new $e;
 					}
